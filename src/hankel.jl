# Hankel
struct Hankel{T, V<:AbstractVector{T}, S<:DimsInteger} <: AbstractMatrix{T}
    v::V
    size::S # size

    function Hankel{T,V,S}(v::V, (m,n)::DimsInteger) where {T, V<:AbstractVector{T}, S<:DimsInteger}
        (m < 0 || n < 0) && throw(ArgumentError("negative size: $s"))
        require_one_based_indexing(v)
        length(v) ≥ m+n-1 || throw(ArgumentError("inconsistency between size and number of anti-diagonals"))
        new{T,V,S}(v, (m,n))
    end
end
Hankel{T}(v::V, s::S) where {T, V<:AbstractVector{T}, S<:DimsInteger} = Hankel{T,V,S}(v,s)

Hankel{T}(v::AbstractVector, s::DimsInteger) where T = Hankel{T}(convert(AbstractVector{T},v),s)
Hankel{T}(v::AbstractVector, h::Integer, w::Integer) where T = Hankel{T}(v,(h,w))
Hankel(v::AbstractVector, s::DimsInteger) = Hankel{eltype(v)}(v,s)
Hankel(v::AbstractVector, h::Integer, w::Integer) = Hankel{eltype(v)}(v,h,w)
Hankel(v::AbstractVector) = (l=length(v);Hankel(v,((l+1)÷2,(l+1)÷2))) # square by default
function Hankel(vc::AbstractVector, vr::AbstractVector)
    if vc[end] != vr[1]
        throw(ArgumentError("vc[end] != vr[1]"))
    end
    Hankel(vcat(vc,vr[2:end]), (length(vc), length(vr)))
end

function getproperty(A::Hankel, s::Symbol)
    m,_ = getfield(A, :size)
    if s == :vc
        A.v[1:m]
    elseif s == :vr
        A.v[m:end]
    else
        getfield(A,s)
    end
end

# convert from general matrix to Hankel matrix
Hankel{T}(A::AbstractMatrix, uplo::Symbol = :L) where T<:Number = convert(Hankel{T}, Hankel(A,uplo))
# using the first column and last row
function Hankel(A::AbstractMatrix, uplo::Symbol = :L)
    m,n = size(A)
    if uplo == :L
        if isfinite(m) # InfiniteArrays.jl supports infinite
            Hankel(A[:,1], A[end,:])
        else
            Hankel(A[:,1], (m,n))
        end
    elseif uplo == :U
        if isfinite(n)
            Hankel(A[1,:], A[:,end])
        else
            Hankel(A[1,:], (m,n))
        end
    else
        throw(ArgumentError("expected :L or :U. got $uplo."))
    end
end

convert(::Type{AbstractArray{T}}, A::Hankel) where {T<:Number} = convert(Hankel{T}, A)
convert(::Type{AbstractMatrix{T}}, A::Hankel) where {T<:Number} = convert(Hankel{T}, A)
convert(::Type{Hankel{T}}, A::Hankel) where {T<:Number} = Hankel{T}(convert(AbstractVector{T}, A.v), size(A))
broadcasted(::DefaultMatrixStyle, f, A::Hankel) = Hankel(f.(A.v), A.size)
broadcasted(::DefaultMatrixStyle, f, x::Number, A::Hankel) = Hankel(f.(x, A.v), A.size)
broadcasted(::DefaultMatrixStyle, f, A::Hankel, x::Number) = Hankel(f.(A.v, x), A.size)
all(f, A::Hankel, ::Colon) = all(f, A.v, :)

# Size
size(H::Hankel) = H.size

# Retrieve an entry by two indices
Base.@propagate_inbounds function getindex(A::Hankel, i::Integer, j::Integer)
    @boundscheck checkbounds(A, i, j)
    return A.v[i+j-1]
end
<<<<<<< HEAD
similar(A::Hankel, T::Type = eltype(A), dims::DimsInteger{2} = size(A)) = Hankel{T}(similar(A.v, T, dims[1]+dims[2]-true), dims)
similar(A::Hankel, T::Type = eltype(A), dims::Tuple{Int64,Int64} = size(A)) = Hankel{T}(similar(A.v, T, dims[1]+dims[2]-true), dims) # for ambiguity with `similar(a::AbstractArray, ::Type{T}, dims::Tuple{Vararg{Int64, N}}) where {T, N}` in Base
for fun in (:zero, :copy)
=======
AbstractMatrix{T}(A::Hankel) where {T} = Hankel{T}(AbstractVector{T}(A.v), A.size)
for fun in (:zero, :conj, :copy, :-, :similar, :real, :imag)
>>>>>>> d71545ed
    @eval $fun(A::Hankel) = Hankel($fun(A.v), size(A))
end
for op in (:+, :-)
    @eval function $op(A::Hankel, B::Hankel)
        promote_shape(A,B)
        Hankel($op(A.v,B.v), size(A))
    end
end
function copyto!(A::Hankel, B::Hankel)
    promote_shape(A,B)
    copyto!(A.v, B.v)
    return A
end
for fun in (:lmul!,)
    @eval function $fun(x::Number, A::Hankel)
        $fun(x, A.v)
        A
    end
end
for fun in (:fill!, :rmul!)
    @eval function $fun(A::Hankel, x::Number)
        $fun(A.v, x)
        A
    end
end

transpose(A::Hankel) = Hankel(A.v, reverse(size(A)))
adjoint(A::Hankel) = transpose(conj(A))
(==)(A::Hankel, B::Hankel) = A.v == B.v && size(A) == size(B)

isconcrete(A::Hankel) = isconcretetype(A.v)

function reverse(A::Hankel; dims=1)
    _,n = size(A)
    if dims==1
        Toeplitz(reverse(A.vc), A.vr)
    elseif dims==2
        Toeplitz(A.v[n:end], A.v[n:-1:1])
    else
        throw(ArgumentError("invalid dimension $dims in reverse"))
    end
end
function reverse(A::AbstractToeplitz; dims=1)
    if dims==1
        Hankel(reverse(A.vc), A.vr)
    elseif dims==2
        Hankel(vcat(reverse(A.vr), A.vc), size(A))
    else
        throw(ArgumentError("invalid dimension $dims in reverse"))
    end
end

# Fast application of a general Hankel matrix to a strided vector
*(A::Hankel, b::StridedVector) = reverse(A, dims=2) * reverse(b)
mul!(y::StridedVector, A::Hankel, x::StridedVector, α::Number, β::Number) = mul!(y, reverse(A,dims=2), view(x, reverse(axes(x, 1))), α, β)
# Fast application of a general Hankel matrix to a strided matrix
*(A::Hankel, B::StridedMatrix) = reverse(A,dims=2) * reverse(B, dims=1)
mul!(Y::StridedMatrix, A::Hankel, X::StridedMatrix, α::Number, β::Number) = mul!(Y, reverse(A,dims=2), view(X, reverse(axes(X, 1)), :), α, β)<|MERGE_RESOLUTION|>--- conflicted
+++ resolved
@@ -73,14 +73,8 @@
     @boundscheck checkbounds(A, i, j)
     return A.v[i+j-1]
 end
-<<<<<<< HEAD
-similar(A::Hankel, T::Type = eltype(A), dims::DimsInteger{2} = size(A)) = Hankel{T}(similar(A.v, T, dims[1]+dims[2]-true), dims)
-similar(A::Hankel, T::Type = eltype(A), dims::Tuple{Int64,Int64} = size(A)) = Hankel{T}(similar(A.v, T, dims[1]+dims[2]-true), dims) # for ambiguity with `similar(a::AbstractArray, ::Type{T}, dims::Tuple{Vararg{Int64, N}}) where {T, N}` in Base
+AbstractMatrix{T}(A::Hankel) where {T} = Hankel{T}(AbstractVector{T}(A.v), A.size)
 for fun in (:zero, :copy)
-=======
-AbstractMatrix{T}(A::Hankel) where {T} = Hankel{T}(AbstractVector{T}(A.v), A.size)
-for fun in (:zero, :conj, :copy, :-, :similar, :real, :imag)
->>>>>>> d71545ed
     @eval $fun(A::Hankel) = Hankel($fun(A.v), size(A))
 end
 for op in (:+, :-)
