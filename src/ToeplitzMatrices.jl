--- conflicted
+++ resolved
@@ -10,12 +10,8 @@
 import LinearAlgebra: ldiv!, factorize, lmul!, pinv, eigvals, eigvecs, eigen, Eigen, det
 import LinearAlgebra: cholesky!, cholesky, tril!, triu!, checksquare, rmul!, dot, mul!, tril, triu
 import LinearAlgebra: istriu, istril, isdiag
-<<<<<<< HEAD
 import LinearAlgebra: UpperTriangular, LowerTriangular, Symmetric, Adjoint, Transpose
-=======
-import LinearAlgebra: UpperTriangular, LowerTriangular, Symmetric, Adjoint
 import LinearAlgebra: issymmetric, ishermitian
->>>>>>> 52775d63
 import LinearAlgebra: eigvals, eigvecs, eigen
 
 import AbstractFFTs: Plan, plan_fft!
