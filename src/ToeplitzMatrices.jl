__precompile__(true)

module ToeplitzMatrices
using Compat, StatsBase, Compat.LinearAlgebra


import Base: convert, *, \, getindex, print_matrix, size, full, Matrix
import Compat.LinearAlgebra: BlasReal, DimensionMismatch, tril, triu, inv
import Compat: copyto!

if VERSION < v"0.7-"
    using Base.FFTW
    using Base.FFTW: Plan
    const mul! = Base.A_mul_B!
    const ldiv! = Base.A_ldiv_B!
    const rmul! = scale!
else
    using FFTW
    using FFTW: Plan
    import LinearAlgebra: mul!, ldiv!
    flipdim(A, d) = reverse(A, dims=d)
end

export Toeplitz, SymmetricToeplitz, Circulant, TriangularToeplitz, Hankel,
       chan, strang


include("iterativeLinearSolvers.jl")

# Abstract
abstract type AbstractToeplitz{T<:Number} <: AbstractMatrix{T} end

size(A::AbstractToeplitz) = (size(A, 1), size(A, 2))
getindex(A::AbstractToeplitz, i::Integer) = A[mod(i, size(A,1)), div(i, size(A,1)) + 1]

convert(::Type{AbstractMatrix{T}}, S::AbstractToeplitz) where {T} = convert(AbstractToeplitz{T}, S)
convert(::Type{AbstractArray{T}}, S::AbstractToeplitz) where {T} = convert(AbstractToeplitz{T}, S)

# Convert an abstract Toeplitz matrix to a full matrix
function Matrix(A::AbstractToeplitz{T}) where T
    m, n = size(A)
    Af = Matrix{T}(undef, m, n)
    for j = 1:n
        for i = 1:m
            Af[i,j] = A[i,j]
        end
    end
    return Af
end

convert(::Type{Matrix}, A::AbstractToeplitz) = Matrix(A)
@deprecate full(A::AbstractToeplitz) Matrix(A)

# Fast application of a general Toeplitz matrix to a column vector via FFT
function mul!(y::StridedVector{T}, A::AbstractToeplitz{T}, x::StridedVector, α::T, β::T) where T
    m = size(A,1)
    n = size(A,2)
    N = length(A.vcvr_dft)
    if m != length(y)
        throw(DimensionMismatch(""))
    end
    if n != length(x)
        throw(DimensionMismatch(""))
    end

    # In any case, scale/initialize y
    if iszero(β)
        fill!(y, 0)
    else
        rmul!(y, β)
    end

    @inbounds begin
        # Small case: don't use FFT
        if N < 512
            for j in 1:n
                tmp = α * x[j]
                for i in 1:m
                    y[i] += tmp*A[i,j]
                end
            end
            return y
        end

        # Large case: use FFT
        for i in 1:n
            A.tmp[i] = x[i]
        end
        for i in n+1:N
            A.tmp[i] = 0
        end
        mul!(A.tmp, A.dft, A.tmp)
        for i = 1:N
            A.tmp[i] *= A.vcvr_dft[i]
        end
        A.dft \ A.tmp
        for i in 1:m
            y[i] += α * (T <: Real ? real(A.tmp[i]) : A.tmp[i])
        end
        return y
    end
end

# Application of a general Toeplitz matrix to a general matrix
function mul!(C::StridedMatrix{T}, A::AbstractToeplitz{T}, B::StridedMatrix, α::T, β::T) where T
    l = size(B, 2)
    if size(C, 2) != l
        throw(DimensionMismatch("input and output matrices must have same number of columns"))
    end
    for j = 1:l
        mul!(view(C, :, j), A, view(B, :, j), α, β)
    end
    return C
end

# Translate three to five argument mul!
mul!(y::StridedVecOrMat, A::AbstractToeplitz, x::StridedVecOrMat) =
    mul!(y, A, x, one(eltype(A)), zero(eltype(A)))

# Left division of a general matrix B by a general Toeplitz matrix A, i.e. the solution x of Ax=B.
function ldiv!(A::AbstractToeplitz, B::StridedMatrix)
    if size(A, 1) != size(A, 2)
        error("Division: Rectangular case is not supported.")
    end
    for j = 1:size(B, 2)
        ldiv!(A, view(B, :, j))
    end
    return B
end

function (\)(A::AbstractToeplitz, b::AbstractVector)
    T = promote_type(eltype(A), eltype(b))
    if T != eltype(A)
        throw(ArgumentError("promotion of Toeplitz matrices not handled yet"))
    end
    bb = similar(b, T)
    copyto!(bb, b)
    ldiv!(A, bb)
end

# General Toeplitz matrix
mutable struct Toeplitz{T<:Number,S<:Number} <: AbstractToeplitz{T}
    vc::Vector{T}
    vr::Vector{T}
    vcvr_dft::Vector{S}
    tmp::Vector{S}
    dft::Plan{S}
end

# Ctor
function Toeplitz{T}(vc::Vector, vr::Vector) where {T}
    m, n = length(vc), length(vr)
    if vc[1] != vr[1]
        error("First element of the vectors must be the same")
    end

    vcp, vrp = Vector{T}(vc), Vector{T}(vr)

    tmp = Vector{promote_type(T, Complex{Float32})}(undef, m + n - 1)
    copyto!(tmp, vcp)
    for i = 1:n - 1
        tmp[i + m] = vrp[n - i + 1]
    end
    dft = plan_fft!(tmp)
    return Toeplitz(vcp, vrp, dft*tmp, similar(tmp), dft)
end

Toeplitz(vc::Vector, vr::Vector) =
    Toeplitz{promote_type(eltype(vc), eltype(vr), Float32)}(vc, vr)

# Toeplitz(A::AbstractMatrix) projects onto Toeplitz part using the first row/col
Toeplitz(A::AbstractMatrix) = Toeplitz(A[:,1], A[1,:])
Toeplitz{T}(A::AbstractMatrix) where T = Toeplitz{T}(A[:,1], A[1,:])


convert(::Type{AbstractToeplitz{T}}, A::Toeplitz) where {T} = convert(Toeplitz{T}, A)
convert(::Type{Toeplitz{T}}, A::Toeplitz) where {T} = Toeplitz(convert(Vector{T}, A.vc),
                                                               convert(Vector{T}, A.vr))

# Size of a general Toeplitz matrix
function size(A::Toeplitz, dim::Int)
    if dim == 1
        return length(A.vc)
    elseif dim == 2
        return length(A.vr)
    elseif dim > 2
        return 1
    else
        error("arraysize: dimension out of range")
    end
end

# Retrieve an entry
function getindex(A::Toeplitz, i::Integer, j::Integer)
    m = size(A,1)
    n = size(A,2)
    if i > m || j > n
        error("BoundsError()")
    end

    if i >= j
        return A.vc[i - j + 1]
    else
        return A.vr[1 - i + j]
    end
end

# Form a lower triangular Toeplitz matrix by annihilating all entries above the k-th diaganal
function tril(A::Toeplitz, k = 0)
    if k > 0
        error("Second argument cannot be positive")
    end
    Al = TriangularToeplitz(copy(A.vc), 'L', length(A.vr))
    if k < 0
      for i in -1:-1:k
          Al.ve[-i] = zero(eltype(A))
      end
    end
    return Al
end

# Form a lower triangular Toeplitz matrix by annihilating all entries below the k-th diaganal
function triu(A::Toeplitz, k = 0)
    if k < 0
        error("Second argument cannot be negative")
    end
    Al = TriangularToeplitz(copy(A.vr), 'U', length(A.vc))
    if k > 0
      for i in 1:k
          Al.ve[i] = zero(eltype(A))
      end
    end
    return Al
end

ldiv!(A::Toeplitz, b::StridedVector) =
    copyto!(b, IterativeLinearSolvers.cgs(A, zeros(eltype(b), length(b)), b, strang(A), 1000, 100eps())[1])

# Symmetric
mutable struct SymmetricToeplitz{T<:BlasReal} <: AbstractToeplitz{T}
    vc::Vector{T}
    vcvr_dft::Vector{Complex{T}}
    tmp::Vector{Complex{T}}
    dft::Plan
end

function SymmetricToeplitz{T}(vc::Vector{T}) where T<:BlasReal
	tmp = convert(Array{Complex{T}}, [vc; zero(T); reverse(vc[2:end])])
	dft = plan_fft!(tmp)
	return SymmetricToeplitz{T}(vc, dft*tmp, similar(tmp), dft)
end


SymmetricToeplitz{T}(vc::AbstractVector) where T<:BlasReal = SymmetricToeplitz{T}(convert(Vector{T}, vc))
SymmetricToeplitz{T}(vc::AbstractVector{T}) where T = SymmetricToeplitz{promote_type(Float32, T)}(vc)
SymmetricToeplitz{T}(vc::AbstractVector) where T = SymmetricToeplitz{T}(convert(Vector{T}, vc))
SymmetricToeplitz(vc::AbstractVector{T}) where T = SymmetricToeplitz{T}(vc)

SymmetricToeplitz{T}(A::AbstractMatrix) where T = SymmetricToeplitz{T}(A[1, :])
SymmetricToeplitz(A::AbstractMatrix) = SymmetricToeplitz{eltype(A)}(A)



convert(::Type{AbstractToeplitz{T}}, A::SymmetricToeplitz) where {T} = convert(SymmetricToeplitz{T},A)
convert(::Type{SymmetricToeplitz{T}}, A::SymmetricToeplitz) where {T} = SymmetricToeplitz(convert(Vector{T},A.vc))

function size(A::SymmetricToeplitz, dim::Int)
    if 1 <= dim <= 2
        return length(A.vc)
    else
        error("arraysize: dimension out of range")
    end
end

getindex(A::SymmetricToeplitz, i::Integer, j::Integer) = A.vc[abs(i - j) + 1]

ldiv!(A::SymmetricToeplitz, b::StridedVector) =
    copyto!(b, IterativeLinearSolvers.cg(A, zeros(length(b)), b, strang(A), 1000, 100eps())[1])

# Circulant
mutable struct Circulant{T<:Number,S<:Number} <: AbstractToeplitz{T}
    vc::Vector{T}
    vcvr_dft::Vector{S}
    tmp::Vector{S}
    dft::Plan
end

function Circulant{T}(vc::Vector{T}) where T
    tmp = zeros(promote_type(T, Complex{Float32}), length(vc))
    return Circulant(vc, fft(vc), tmp, plan_fft!(tmp))
end

Circulant{T}(vc::AbstractVector) where T = Circulant{T}(convert(Vector{T}, vc))
Circulant(vc::AbstractVector) = Circulant{promote_type(eltype(vc), Float32)}(vc)
Circulant{T}(A::AbstractMatrix) where T = Circulant{T}(A[:,1])
Circulant(A::AbstractMatrix) = Circulant(A[:,1])



convert(::Type{AbstractToeplitz{T}}, A::Circulant) where {T} = convert(Circulant{T}, A)
convert(::Type{Circulant{T}}, A::Circulant) where {T} = Circulant(convert(Vector{T}, A.vc))


function size(C::Circulant, dim::Integer)
    if 1 <= dim <= 2
        return length(C.vc)
    else
        error("arraysize: dimension out of range")
    end
end

function getindex(C::Circulant, i::Integer, j::Integer)
    n = size(C, 1)
    if i > n || j > n
        error("BoundsError()")
    end
    return C.vc[mod(i - j, length(C.vc)) + 1]
end

function Ac_mul_B(A::Circulant{T}, B::Circulant{T}) where T<:Real
    tmp = similar(A.vcvr_dft)
    for i = 1:length(tmp)
        tmp[i] = conj(A.vcvr_dft[i]) * B.vcvr_dft[i]
    end
    return Circulant(real(A.vc)(A.dft \ tmp), tmp, A.tmp, A.dft)
end
function Ac_mul_B(A::Circulant, B::Circulant)
    T = promote_type(eltype(A), eltype(B))
    tmp = similar(A.vcvr_dft, T)
    for i = 1:length(tmp)
        tmp[i] = conj(A.vcvr_dft[i]) * B.vcvr_dft[i]
    end
    tmp2 = A.dft \ tmp
    return Circulant(Vector{T}(tmp2), tmp, Vector{T}(A.tmp), eltype(A) == T ? A.dft : plan_fft!(tmp2))
end

function ldiv!(C::Circulant{T}, b::AbstractVector{T}) where T
    n = length(b)
    size(C, 1) == n || throw(DimensionMismatch(""))
    for i = 1:n
        C.tmp[i] = b[i]
    end
    C.dft * C.tmp
    for i = 1:n
        C.tmp[i] /= C.vcvr_dft[i]
    end
    C.dft \ C.tmp
    for i = 1:n
        b[i] = (T <: Real ? real(C.tmp[i]) : C.tmp[i])
    end
    return b
end

function inv(C::Circulant{T}) where T<:Real
    vdft = 1 ./ C.vcvr_dft
    return Circulant(real(C.dft \ vdft), copy(vdft), similar(vdft), C.dft)
end
function inv(C::Circulant)
    vdft = 1 ./ C.vcvr_dft
    return Circulant(C.dft \ vdft, copy(vdft), similar(vdft), C.dft)
end

function strang(A::AbstractMatrix{T}) where T
    n = size(A, 1)
    v = Vector{T}(undef, n)
    n2 = div(n, 2)
    for i = 1:n
        if i <= n2 + 1
            v[i] = A[i,1]
        else
            v[i] = A[1, n - i + 2]
        end
    end
    return Circulant(v)
end
function chan(A::AbstractMatrix{T}) where T
    n = size(A, 1)
    v = Vector{T}(undef, n)
    for i = 1:n
        v[i] = ((n - i + 1) * A[i, 1] + (i - 1) * A[1, min(n - i + 2, n)]) / n
    end
    return Circulant(v)
end

# Triangular
mutable struct TriangularToeplitz{T<:Number,S<:Number} <: AbstractToeplitz{T}
    ve::Vector{T}
    uplo::Char
    vcvr_dft::Vector{S}
    tmp::Vector{S}
    dft::Plan
end

function TriangularToeplitz{T}(vep::Vector{T}, uplo::Symbol) where T
    n = length(vep)

    tmp = zeros(promote_type(T, Complex{Float32}), 2n - 1)
    if uplo == :L
        copyto!(tmp, vep)
    else
        tmp[1] = vep[1]
        for i = 1:n - 1
            tmp[n + i] = vep[n - i + 1]
        end
    end
    dft = plan_fft!(tmp)
    return TriangularToeplitz(vep, string(uplo)[1], dft * tmp, similar(tmp), dft)
end

TriangularToeplitz{T}(ve::AbstractVector, uplo::Symbol) where T =
    TriangularToeplitz(convert(Vector{T}, ve), uplo)

TriangularToeplitz(ve::AbstractVector, uplo::Symbol) =
    TriangularToeplitz{promote_type(eltype(ve), Float32)}(ve, uplo)

TriangularToeplitz{T}(A::AbstractMatrix, uplo::Symbol) where T =
    TriangularToeplitz{T}(uplo == :U ? A[1,:] : A[:,1], uplo)

TriangularToeplitz(A::AbstractMatrix, uplo::Symbol) =
    TriangularToeplitz(uplo == :U ? A[1,:] : A[:,1], uplo)


function convert(::Type{Toeplitz}, A::TriangularToeplitz)
    if A.uplo == 'L'
        Toeplitz(A.ve, [A.ve[1]; zeros(length(A.ve) - 1)])
    else
        @assert A.uplo == 'U'
        Toeplitz([A.ve[1]; zeros(length(A.ve) - 1)], A.ve)
    end
end

convert(::Type{AbstractToeplitz{T}}, A::TriangularToeplitz) where {T} = convert(TriangularToeplitz{T},A)
convert(::Type{TriangularToeplitz{T}}, A::TriangularToeplitz) where {T} =
    TriangularToeplitz(convert(Vector{T},A.ve),A.uplo=='U' ? (:U) : (:L))


function size(A::TriangularToeplitz, dim::Int)
    if dim == 1 || dim == 2
        return length(A.ve)
    elseif dim > 2
        return 1
    else
        error("arraysize: dimension out of range")
    end
end

function getindex(A::TriangularToeplitz{T}, i::Integer, j::Integer) where T
    if A.uplo == 'L'
        return i >= j ? A.ve[i - j + 1] : zero(T)
    else
        return i <= j ? A.ve[j - i + 1] : zero(T)
    end
end

function (*)(A::TriangularToeplitz, B::TriangularToeplitz)
    n = size(A, 1)
    if n != size(B, 1)
        throw(DimensionMismatch(""))
    end
    if A.uplo == B.uplo
        return TriangularToeplitz(conv(A.ve, B.ve)[1:n], A.uplo)
    end
    return Triangular(full(A), A.uplo) * Triangular(full(B), B.uplo)
end

Ac_mul_B(A::TriangularToeplitz, b::AbstractVector) =
    TriangularToeplitz(A.ve, A.uplo == 'U' ? :L : :U) * b

# NB! only valid for lower triangular
function smallinv(A::TriangularToeplitz{T}) where T
    n = size(A, 1)
    b = zeros(T, n)
    b[1] = 1 ./ A.ve[1]
    for k = 2:n
        tmp = zero(T)
        for i = 1:k-1
            tmp += A.uplo == 'L' ? A.ve[k - i + 1]*b[i] : A.ve[i + 1] * b[k - i]
        end
        b[k] = -tmp/A.ve[1]
    end
    return TriangularToeplitz(b, symbol(A.uplo))
end

function inv(A::TriangularToeplitz{T}) where T
    n = size(A, 1)
    if n <= 64
        return smallinv(A)
    end
    np2 = nextpow2(n)
    if n != np2
        return TriangularToeplitz(inv(TriangularToeplitz([A.ve, zeros(T, np2 - n)],
            symbol(A.uplo))).ve[1:n], symbol(A.uplo))
    end
    nd2 = div(n, 2)
    a1 = inv(TriangularToeplitz(A.ve[1:nd2], symbol(A.uplo))).ve
    return TriangularToeplitz([a1, -(TriangularToeplitz(a1, symbol(A.uplo)) *
        (Toeplitz(A.ve[nd2 + 1:end], A.ve[nd2 + 1:-1:2]) * a1))], symbol(A.uplo))
end

# ldiv!(A::TriangularToeplitz,b::StridedVector) = inv(A)*b
ldiv!(A::TriangularToeplitz, b::StridedVector) =
    copyto!(b, IterativeLinearSolvers.cgs(A, zeros(eltype(b), length(b)), b, chan(A), 1000, 100eps())[1])

# extend levinson
StatsBase.levinson!(x::StridedVector, A::SymmetricToeplitz, b::StridedVector) =
    StatsBase.levinson!(A.vc, b, x)
function StatsBase.levinson!(C::StridedMatrix, A::SymmetricToeplitz, B::StridedMatrix)
    n = size(B, 2)
    if n != size(C, 2)
        throw(DimensionMismatch("input and output matrices must have same number of columns"))
    end
    for j = 1:n
        StatsBase.levinson!(view(C, :, j), A, view(B, :, j))
    end
    C
end
StatsBase.levinson(A::AbstractToeplitz, B::StridedVecOrMat) =
    StatsBase.levinson!(zeros(size(B)), A, copy(B))

# BlockTriangular
# type BlockTriangularToeplitz{T<:BlasReal} <: AbstractMatrix{T}
#     Mc::Array{T,3}
#     uplo::Char
#     Mc_dft::Array{Complex{T},3}
#     tmp::Vector{Complex{T}}
#     dft::Plan
# end
# function BlockTriangularToeplitz{T<:BlasReal}(Mc::Array{T,3}, uplo::Symbol)
#     n, p, _ = size(Mc)
#     tmp = zeros(Complex{T}, 2n)
#     dft = plan_fft!(tmp)
#     Mc_dft = Array{Complex{T}}(2n, p, p)
#     for j = 1:p
#         for i = 1:p
#             Mc_dft[1,i,j] = complex(Mc[1,i,j])
#             for t = 2:n
#                 Mc_dft[t,i,j] = uplo == :L ? complex(Mc[t,i,j]) : zero(Complex{T})
#             end
#             Mc_dft[n+1,i,j] = zero(Complex{T})
#             for t = n+2:2n
#                 Mc_dft[t,i,j] = uplo == :L ? zero(Complex{T}) : complex(Mc[2n-t+2,i,j])
#             end
#             dft(view(Mc_dft, 1:2n, 1:p, 1:p))
#         end
#     end
#     return BlockTriangularToeplitz(Mc, string(uplo)[1], Mc_dft, tmp, dft, idft)
# end

#= Hankel Matrix
 A Hankel matrix is a matrix that is constant across the anti-diagonals:

  [a_0 a_1 a_2 a_3 a_4
   a_1 a_2 a_3 a_4 a_5
   a_2 a_3 a_4 a_5 a_6]

 This is precisely a Toeplitz matrix with the columns reversed:
                             [0 0 0 0 1
  [a_4 a_3 a_2 a_1 a_0        0 0 0 1 0
   a_5 a_4 a_3 a_2 a_1   *    0 0 1 0 0
   a_6 a_5 a_4 a_3 a_2]       0 1 0 0 0
                              1 0 0 0 0]
 We represent the Hankel matrix by wrapping the corresponding Toeplitz matrix.=#

<<<<<<< HEAD
function _Hankel end

# Hankel Matrix
mutable struct Hankel{TT<:Number} <: AbstractMatrix{TT}
    T::Toeplitz{TT}
    global _Hankel(T::Toeplitz{TT}) where TT<:Number = new{TT}(T)
=======
# Hankel Matrix, use _Hankel as Hankel(::Toeplitz) should project to Hankel
function _Hankel end
mutable struct Hankel{TT<:Number} <: AbstractMatrix{TT}
    T::Toeplitz{TT}
    _Hankel(T::Toeplitz{TT}) where TT<:Number = new{TT}(T)
>>>>>>> 562e01b6
end

# Ctor: vc is the leftmost column and vr is the bottom row.
function Hankel{T}(vc::AbstractVector, vr::AbstractVector) where T
    if vc[end] != vr[1]
        error("First element of rows must equal last element of columns")
    end
    n = length(vr)
    p = [vc; vr[2:end]]
    _Hankel(Toeplitz{T}(p[n:end],p[n:-1:1]))
end

Hankel(vc::AbstractVector, vr::AbstractVector) =
    Hankel{promote_type(eltype(vc), eltype(vr))}(vc, vr)

Hankel{T}(A::AbstractMatrix) where T = Hankel{T}(A[:,1], A[end,:])
Hankel(A::AbstractMatrix) = Hankel(A[:,1], A[end,:])

convert(::Type{Array}, A::Hankel) = convert(Matrix, A)
convert(::Type{Matrix}, A::Hankel) = full(A)

<<<<<<< HEAD
convert(::Type{AbstractArray{T}}, A::Hankel{T}) where {T<:Number} = A
convert(::Type{AbstractArray{T}}, A::Hankel) where {T<:Number} = convert(Hankel{T}, A)
convert(::Type{AbstractMatrix{T}}, A::Hankel{T}) where {T<:Number} = A
convert(::Type{AbstractMatrix{T}}, A::Hankel) where {T<:Number} = convert(Hankel{T}, A)
convert(::Type{Hankel{T}}, A::Hankel) where {T<:Number} = _Hankel(convert(Toeplitz{T}, A.T))
=======
convert(::Type{AbstractArray{T}}, A::Hankel) where {T} = convert(Hankel{T}, A)
convert(::Type{AbstractMatrix{T}}, A::Hankel) where {T} = convert(Hankel{T}, A)
convert(::Type{Hankel{T}}, A::Hankel{T}) where {T} = A
convert(::Type{Hankel{T}}, A::Hankel) where {T} = _Hankel(convert(Toeplitz{T}, A.T))

>>>>>>> 562e01b6


# Size
size(H::Hankel,k...) = size(H.T,k...)

# Full version of a Hankel matrix
function full(A::Hankel{T}) where T
    m, n = size(A)
    Af = Matrix{T}(undef, m, n)
    for j = 1:n
        for i = 1:m
            Af[i,j] = A[i,j]
        end
    end
    return Af
end

# Retrieve an entry by two indices
getindex(A::Hankel, i::Integer, j::Integer) = A.T[i,end-j+1]

# Fast application of a general Hankel matrix to a general vector
*(A::Hankel, b::AbstractVector) = A.T * reverse(b)

# Fast application of a general Hankel matrix to a general matrix
*(A::Hankel, B::AbstractMatrix) = A.T * flipdim(B, 1)
## BigFloat support

(*)(A::Toeplitz{T}, b::Vector) where {T<:BigFloat} = irfft(
    rfft([
        A.vc;
        reverse(A.vr[2:end])]
    ) .* rfft([
        b;
        zeros(length(b) - 1)
    ]),
    2 * length(b) - 1
)[1:length(b)]

end #module<|MERGE_RESOLUTION|>--- conflicted
+++ resolved
@@ -561,20 +561,14 @@
                               1 0 0 0 0]
  We represent the Hankel matrix by wrapping the corresponding Toeplitz matrix.=#
 
-<<<<<<< HEAD
+
+# Hankel Matrix, use _Hankel as Hankel(::Toeplitz) should project to Hankel
 function _Hankel end
 
 # Hankel Matrix
 mutable struct Hankel{TT<:Number} <: AbstractMatrix{TT}
     T::Toeplitz{TT}
     global _Hankel(T::Toeplitz{TT}) where TT<:Number = new{TT}(T)
-=======
-# Hankel Matrix, use _Hankel as Hankel(::Toeplitz) should project to Hankel
-function _Hankel end
-mutable struct Hankel{TT<:Number} <: AbstractMatrix{TT}
-    T::Toeplitz{TT}
-    _Hankel(T::Toeplitz{TT}) where TT<:Number = new{TT}(T)
->>>>>>> 562e01b6
 end
 
 # Ctor: vc is the leftmost column and vr is the bottom row.
@@ -596,19 +590,12 @@
 convert(::Type{Array}, A::Hankel) = convert(Matrix, A)
 convert(::Type{Matrix}, A::Hankel) = full(A)
 
-<<<<<<< HEAD
 convert(::Type{AbstractArray{T}}, A::Hankel{T}) where {T<:Number} = A
 convert(::Type{AbstractArray{T}}, A::Hankel) where {T<:Number} = convert(Hankel{T}, A)
 convert(::Type{AbstractMatrix{T}}, A::Hankel{T}) where {T<:Number} = A
 convert(::Type{AbstractMatrix{T}}, A::Hankel) where {T<:Number} = convert(Hankel{T}, A)
 convert(::Type{Hankel{T}}, A::Hankel) where {T<:Number} = _Hankel(convert(Toeplitz{T}, A.T))
-=======
-convert(::Type{AbstractArray{T}}, A::Hankel) where {T} = convert(Hankel{T}, A)
-convert(::Type{AbstractMatrix{T}}, A::Hankel) where {T} = convert(Hankel{T}, A)
-convert(::Type{Hankel{T}}, A::Hankel{T}) where {T} = A
-convert(::Type{Hankel{T}}, A::Hankel) where {T} = _Hankel(convert(Toeplitz{T}, A.T))
-
->>>>>>> 562e01b6
+
 
 
 # Size
