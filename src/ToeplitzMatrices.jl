module ToeplitzMatrices

import StatsBase
using IterativeLinearSolvers

import Base: *, \, full, getindex, print_matrix, size, tril, triu, inv, A_mul_B!, Ac_mul_B,
    A_ldiv_B!
import Base.LinAlg: BlasFloat, BlasReal, DimensionMismatch

<<<<<<< HEAD
export Toeplitz, SymmetricToeplitz, Circulant, TriangularToeplitz, Hankel,
	   chan, strang, A_mul_B!, Ac_mul_B!, levinson
=======
export Toeplitz, SymmetricToeplitz, Circulant, TriangularToeplitz,
       chan, strang
>>>>>>> 4bb94dbb

solve(A::AbstractMatrix, b::AbstractVector) = A_ldiv_B!(zeros(length(b)), A, b)
A_ldiv_B!(x::AbstractVector, A::AbstractMatrix, b::AbstractVector) = x[:] = A\b

# Abstract
abstract AbstractToeplitz{T<:Number} <: AbstractMatrix{T}

size(A::AbstractToeplitz) = (size(A, 1), size(A, 2))
getindex(A::AbstractToeplitz, i::Integer) = A[mod(i, size(A,1)), div(i, size(A,1)) + 1]
function full{T}(A::AbstractToeplitz{T})
    m, n = size(A)
    Af = Array(T, m, n)
    for j = 1:n
        for i = 1:m
            Af[i,j] = A[i,j]
        end
    end
    return Af
end

function A_mul_B!{T<:BlasFloat}(α::T, A::AbstractToeplitz{T}, x::StridedVector{T}, β::T,
        y::AbstractVector{T})
    n = length(y)
    n2 = length(A.vc_dft)
    if n != size(A,1)
        throw(DimensionMismatch(""))
    end
    if n != length(x)
        throw(DimensionMismatch(""))
    end
    if n < 512
        y[:] *= β
        for j = 1:n
            tmp = α * x[j]
            for i = 1:n
                y[i] += tmp*A[i,j]
            end
        end
        return y
    end
    for i = 1:n
        A.tmp[i] = complex(x[i])
    end
    for i = n+1:n2
        A.tmp[i] = zero(Complex{T})
    end
    A_mul_B!(A.tmp, A.dft, A.tmp)
    for i = 1:n2
        A.tmp[i] *= A.vc_dft[i]
    end
    A_mul_B!(A.tmp, A.idft, A.tmp)
    for i = 1:n
        y[i] *= β
        y[i] += α * real(A.tmp[i])
    end
    return y
end
(*){T}(A::AbstractToeplitz{T}, x::AbstractVector{T}) =
    A_mul_B!(one(T), A, x, zero(T), zeros(T, length(x)))

function strang{T}(A::AbstractMatrix{T})
    n = size(A, 1)
    v = Array(T, n)
    n2 = div(n, 2)
    for i = 1:n
        if i <= n2 + 1
            v[i] = A[i,1]
        else
            v[i] = A[1, n - i + 2]
        end
    end
    return Circulant(v)
end
function chan{T}(A::AbstractMatrix{T})
    n = size(A, 1)
    v = Array(T, n)
    for i = 1:n
        v[i] = ((n - i + 1) * A[i, 1] + (i - 1) * A[1, min(n - i + 2, n)]) / n
    end
    return Circulant(v)
end

# General
type Toeplitz{T<:Number} <: AbstractToeplitz{T}
    vc::Vector{T}
    vr::Vector{T}
    vc_dft::Vector{Complex{T}}
    tmp::Vector{Complex{T}}
    dft::Base.DFT.Plan{Complex{T}}
    idft::Base.DFT.Plan{Complex{T}}
end
function Toeplitz{T<:BlasReal}(vc::Vector{T}, vr::Vector{T})
    n = length(vc)
    if length(vr) != n
        throw(DimensionMismatch(""))
    end
    if vc[1] != vr[1]
        error("First element of the vectors must be the same")
    end

    tmp = complex([vc; zero(T); reverse(vr[2:end])])
    dft = plan_fft!(tmp)
    return Toeplitz(vc, vr, dft*tmp, similar(tmp), dft, plan_ifft!(tmp))
end

function size(A::Toeplitz, dim::Int)
    if dim == 1
        return length(A.vc)
    elseif dim == 2
        return length(A.vr)
    elseif dim > 2
        return 1
    else
        error("arraysize: dimension out of range")
    end
end

function getindex(A::Toeplitz, i::Integer, j::Integer)
    n = size(A,1)
    if i > n || j > n
        error("BoundsError()")
    end

    if i >= j
        return A.vc[i - j + 1]
    else
        return A.vr[1 - i + j]
    end
end

function tril{T}(A::Toeplitz{T}, k::Integer)
    if k > 0
        error("Second argument cannot be positive")
    end
    Al = TriangularToeplitz(copy(A.vc), 'L')
    for i in -1:-1:k
        Al.ve[-i] = zero(T)
    end
    return Al
end
function triu{T}(A::Toeplitz{T}, k::Integer)
    if k < 0
        error("Second argument cannot be negative")
    end
    Al = TriangularToeplitz(copy(A.vr), 'U')
    for i in 1:k
        Al.ve[i] = zero(T)
    end
    return Al
end


# *(A::Toeplitz, B::VecOrMat) = tril(A)*B + triu(A, 1)*B
(*)(A::Toeplitz, b::Vector) = irfft(
    rfft([
        A.vc;
        reverse(A.vr[2:end])]
    ) .* rfft([
        b;
        zeros(length(b) - 1)
    ]),
    2 * length(b) - 1
)[1:length(b)]

A_ldiv_B!(A::Toeplitz, b::StridedVector) = cgs(A, zeros(length(b)), b, strang(A), 1000, 100eps())[1]

# Symmetric
type SymmetricToeplitz{T<:BlasFloat} <: AbstractToeplitz{T}
    vc::Vector{T}
    vc_dft::Vector{Complex{T}}
    tmp::Vector{Complex{T}}
    dft::Base.DFT.Plan
    idft::Base.DFT.Plan
end
function SymmetricToeplitz{T<:BlasFloat}(vc::Vector{T})
    tmp = convert(Array{Complex{T}}, [vc; zero(T); reverse(vc[2:end])])
    dft = plan_fft!(tmp)
    return SymmetricToeplitz(vc, dft*tmp, similar(tmp), dft, plan_ifft!(tmp))
end

function size(A::SymmetricToeplitz, dim::Int)
    if 1 <= dim <= 2
        return length(A.vc)
    else
        error("arraysize: dimension out of range")
    end
end

getindex(A::SymmetricToeplitz, i::Integer, j::Integer) = A.vc[abs(i - j) + 1]

(*){T<:BlasFloat}(A::SymmetricToeplitz{T}, x::Vector{T}) =
    A_mul_B!(one(T), A, x, zero(T), zeros(T, length(x)))

A_ldiv_B!(A::SymmetricToeplitz, b::StridedVector) =
    cg(A, zeros(length(b)), b, strang(A), 1000, 100eps())[1]

# Circulant
type Circulant{T<:BlasReal} <: AbstractToeplitz{T}
    vc::Vector{T}
    vc_dft::Vector{Complex{T}}
    tmp::Vector{Complex{T}}
    dft::Base.DFT.Plan
    idft::Base.DFT.Plan
end
function Circulant{T<:BlasReal}(vc::Vector{T})
    tmp = zeros(Complex{T}, length(vc))
    return Circulant(vc, fft(vc), tmp, plan_fft!(tmp), plan_ifft!(tmp))
end

function size(C::Circulant, dim::Integer)
    if 1 <= dim <= 2
        return length(C.vc)
    else
        error("arraysize: dimension out of range")
    end
end

function getindex(C::Circulant, i::Integer, j::Integer)
    n = size(C, 1)
    if i > n || j > n
        error("BoundsError()")
    end
    return C.vc[mod(i - j, length(C.vc)) + 1]
end

function Ac_mul_B(A::Circulant,B::Circulant)
    tmp = similar(A.vc_dft)
    for i = 1:length(tmp)
        tmp[i] = conj(A.vc_dft[i]) * B.vc_dft[i]
    end
    return Circulant(real(A.idft(tmp)), tmp, A.tmp, A.dft, A.idft)
end

function A_ldiv_B!{T<:BlasReal}(C::Circulant{T}, b::AbstractVector{T})
    n = length(b)
    size(C, 1) == n || throw(DimensionMismatch(""))
    for i = 1:n
        C.tmp[i] = b[i]
    end
    A_mul_B!(C.tmp, C.dft, C.tmp)
    for i = 1:n
        C.tmp[i] /= C.vc_dft[i]
    end
    A_mul_B!(C.tmp, C.idft, C.tmp)
    for i = 1:n
        b[i] = real(C.tmp[i])
    end
    return b
end
(\)(C::Circulant, b::AbstractVector) = A_ldiv_B!(C, copy(b))

function inv{T<:BlasReal}(C::Circulant{T})
    vdft = 1 ./ C.vc_dft
    return Circulant(real(C.idft(vdft)), copy(vdft), similar(vdft), C.dft, C.idft)
end

# Triangular
type TriangularToeplitz{T<:Number} <: AbstractToeplitz{T}
    ve::Vector{T}
    uplo::Char
    vc_dft::Vector{Complex{T}}
    tmp::Vector{Complex{T}}
    dft::Base.DFT.Plan
    idft::Base.DFT.Plan
end
function TriangularToeplitz{T<:BlasReal}(ve::Vector{T}, uplo::Symbol)
    n = length(ve)
    tmp = uplo == :L ? complex([ve; zeros(n)]) : complex([ve[1]; zeros(T, n); reverse(ve[2:end])])
    dft = plan_fft!(tmp)
    return TriangularToeplitz(ve, string(uplo)[1], dft * tmp, similar(tmp), dft, plan_ifft!(tmp))
end

function size(A::TriangularToeplitz, dim::Int)
    if dim == 1 || dim == 2
        return length(A.ve)
    elseif dim > 2
        return 1
    else
        error("arraysize: dimension out of range")
    end
end

function getindex{T}(A::TriangularToeplitz{T}, i::Integer, j::Integer)
    if A.uplo == 'L'
        return i >= j ? A.ve[i - j + 1] : zero(T)
    else
        return i <= j ? A.ve[j - i + 1] : zero(T)
    end
end

function (*)(A::TriangularToeplitz, B::TriangularToeplitz)
    n = size(A, 1)
    if n != size(B, 1)
        throw(DimensionMismatch(""))
    end
    if A.uplo == B.uplo
        return TriangularToeplitz(conv(A.ve, B.ve)[1:n], A.uplo)
    end
    return Triangular(full(A), A.uplo) * Triangular(full(B), B.uplo)
end

Ac_mul_B(A::TriangularToeplitz, b::AbstractVector) =
    TriangularToeplitz(A.ve, A.uplo == 'U' ? :L : :U) * b

# NB! only valid for lower triangular
function smallinv{T<:BlasFloat}(A::TriangularToeplitz{T})
    n = size(A, 1)
    b = zeros(T, n)
    b[1] = 1 ./ A.ve[1]
    for k = 2:n
        tmp = zero(T)
        for i = 1:k-1
            tmp += A.uplo == 'L' ? A.ve[k-i+1]*b[i] : A.ve[i+1]*b[k-i]
        end
        b[k] = -tmp/A.ve[1]
    end
    return TriangularToeplitz(b, symbol(A.uplo))
end

function inv{T}(A::TriangularToeplitz{T})
    n = size(A, 1)
    if n <= 64
        return smallinv(A)
    end
    np2 = nextpow2(n)
    if n != np2
        return TriangularToeplitz(inv(TriangularToeplitz([A.ve, zeros(T, np2 - n)],
            symbol(A.uplo))).ve[1:n], symbol(A.uplo))
    end
    nd2 = div(n, 2)
    a1 = inv(TriangularToeplitz(A.ve[1:nd2], symbol(A.uplo))).ve
    return TriangularToeplitz([a1, -(TriangularToeplitz(a1, symbol(A.uplo)) *
        (Toeplitz(A.ve[nd2 + 1:end], A.ve[nd2 + 1:-1:2]) * a1))], symbol(A.uplo))
end

# A_ldiv_B!(A::TriangularToeplitz,b::StridedVector) = inv(A)*b
A_ldiv_B!(A::TriangularToeplitz,b::StridedVector) =
    cgs(A, zeros(length(b)), b, chan(A), 1000, 100eps())[1]

# extend levinson
StatsBase.levinson!(x::AbstractVector, A::SymmetricToeplitz, b::AbstractVector) =
    StatsBase.levinson!(A.vc, b, x)
StatsBase.levinson(r::AbstractVector, b::AbstractVector) =
    StatsBase.levinson!(r, copy(b), zeros(length(b)))
StatsBase.levinson(A::AbstractToeplitz, b::AbstractVector) =
    StatsBase.levinson!(zeros(length(b)), A, copy(b))

# BlockTriangular
# type BlockTriangularToeplitz{T<:BlasReal} <: AbstractMatrix{T}
#     Mc::Array{T,3}
#     uplo::Char
#     Mc_dft::Array{Complex{T},3}
#     tmp::Vector{Complex{T}}
#     dft::Base.DFT.Plan
#     idft::Base.DFT.Plan
# end
# function BlockTriangularToeplitz{T<:BlasReal}(Mc::Array{T,3}, uplo::Symbol)
<<<<<<< HEAD
# 	n, p, _ = size(Mc)
# 	tmp = zeros(Complex{T}, 2n)
# 	dft = plan_fft!(tmp)
# 	idft = plan_ifft!(tmp)
# 	Mc_dft = Array(Complex{T}, 2n, p, p)
# 	for j = 1:p
# 		for i = 1:p
# 			Mc_dft[1,i,j] = complex(Mc[1,i,j])
# 			for t = 2:n
# 				Mc_dft[t,i,j] = uplo == :L ? complex(Mc[t,i,j]) : zero(Complex{T})
# 			end
# 			Mc_dft[n+1,i,j] = zero(Complex{T})
# 			for t = n+2:2n
# 				Mc_dft[t,i,j] = uplo == :L ? zero(Complex{T}) : complex(Mc[2n-t+2,i,j])
# 			end
# 			dft(sub(Mc_dft, 1:2n, 1:p, 1:p))
# 		end
# 	end
# 	return BlockTriangularToeplitz(Mc, string(uplo)[1], Mc_dft, tmp, dft, idft)


# Hankel


type Hankel{T<:Number} <: AbstractMatrix{T}
    v::Vector{T}
    n::Int
    m::Int
end

size(H::Hankel)=size(H,1),size(H,2)
size(H::Hankel,dim::Int) = dim==1?H.n:(dim==2?H.m:error("arraysize: dimension out of range"))
getindex(H::Hankel, i::Integer) = H[mod(i, size(H,1)), div(i, size(H,1)) + 1]
function full{T}(A::Hankel{T})
	m, n = size(A)
	Af = Array(T, m, n)
	for j = 1:n
		for i = 1:m
			Af[i,j] = A[i,j]
		end
	end
	return Af
end

function getindex{T}(A::Hankel{T}, i::Integer, j::Integer)
	n,m = size(A)
	if i > n || j > m error("BoundsError()") end
	return i+j-1≤length(A.v)?A.v[i+j-1]:zero(T)
end

end #module





=======
#     n, p, _ = size(Mc)
#     tmp = zeros(Complex{T}, 2n)
#     dft = plan_fft!(tmp)
#     idft = plan_ifft!(tmp)
#     Mc_dft = Array(Complex{T}, 2n, p, p)
#     for j = 1:p
#         for i = 1:p
#             Mc_dft[1,i,j] = complex(Mc[1,i,j])
#             for t = 2:n
#                 Mc_dft[t,i,j] = uplo == :L ? complex(Mc[t,i,j]) : zero(Complex{T})
#             end
#             Mc_dft[n+1,i,j] = zero(Complex{T})
#             for t = n+2:2n
#                 Mc_dft[t,i,j] = uplo == :L ? zero(Complex{T}) : complex(Mc[2n-t+2,i,j])
#             end
#             dft(sub(Mc_dft, 1:2n, 1:p, 1:p))
#         end
#     end
#     return BlockTriangularToeplitz(Mc, string(uplo)[1], Mc_dft, tmp, dft, idft)
end
>>>>>>> 4bb94dbb
<|MERGE_RESOLUTION|>--- conflicted
+++ resolved
@@ -7,13 +7,8 @@
     A_ldiv_B!
 import Base.LinAlg: BlasFloat, BlasReal, DimensionMismatch
 
-<<<<<<< HEAD
-export Toeplitz, SymmetricToeplitz, Circulant, TriangularToeplitz, Hankel,
-	   chan, strang, A_mul_B!, Ac_mul_B!, levinson
-=======
-export Toeplitz, SymmetricToeplitz, Circulant, TriangularToeplitz,
+export Toeplitz, SymmetricToeplitz, Circulant, TriangularToeplitz, Hankel
        chan, strang
->>>>>>> 4bb94dbb
 
 solve(A::AbstractMatrix, b::AbstractVector) = A_ldiv_B!(zeros(length(b)), A, b)
 A_ldiv_B!(x::AbstractVector, A::AbstractMatrix, b::AbstractVector) = x[:] = A\b
@@ -371,64 +366,6 @@
 #     idft::Base.DFT.Plan
 # end
 # function BlockTriangularToeplitz{T<:BlasReal}(Mc::Array{T,3}, uplo::Symbol)
-<<<<<<< HEAD
-# 	n, p, _ = size(Mc)
-# 	tmp = zeros(Complex{T}, 2n)
-# 	dft = plan_fft!(tmp)
-# 	idft = plan_ifft!(tmp)
-# 	Mc_dft = Array(Complex{T}, 2n, p, p)
-# 	for j = 1:p
-# 		for i = 1:p
-# 			Mc_dft[1,i,j] = complex(Mc[1,i,j])
-# 			for t = 2:n
-# 				Mc_dft[t,i,j] = uplo == :L ? complex(Mc[t,i,j]) : zero(Complex{T})
-# 			end
-# 			Mc_dft[n+1,i,j] = zero(Complex{T})
-# 			for t = n+2:2n
-# 				Mc_dft[t,i,j] = uplo == :L ? zero(Complex{T}) : complex(Mc[2n-t+2,i,j])
-# 			end
-# 			dft(sub(Mc_dft, 1:2n, 1:p, 1:p))
-# 		end
-# 	end
-# 	return BlockTriangularToeplitz(Mc, string(uplo)[1], Mc_dft, tmp, dft, idft)
-
-
-# Hankel
-
-
-type Hankel{T<:Number} <: AbstractMatrix{T}
-    v::Vector{T}
-    n::Int
-    m::Int
-end
-
-size(H::Hankel)=size(H,1),size(H,2)
-size(H::Hankel,dim::Int) = dim==1?H.n:(dim==2?H.m:error("arraysize: dimension out of range"))
-getindex(H::Hankel, i::Integer) = H[mod(i, size(H,1)), div(i, size(H,1)) + 1]
-function full{T}(A::Hankel{T})
-	m, n = size(A)
-	Af = Array(T, m, n)
-	for j = 1:n
-		for i = 1:m
-			Af[i,j] = A[i,j]
-		end
-	end
-	return Af
-end
-
-function getindex{T}(A::Hankel{T}, i::Integer, j::Integer)
-	n,m = size(A)
-	if i > n || j > m error("BoundsError()") end
-	return i+j-1≤length(A.v)?A.v[i+j-1]:zero(T)
-end
-
-end #module
-
-
-
-
-
-=======
 #     n, p, _ = size(Mc)
 #     tmp = zeros(Complex{T}, 2n)
 #     dft = plan_fft!(tmp)
@@ -448,5 +385,39 @@
 #         end
 #     end
 #     return BlockTriangularToeplitz(Mc, string(uplo)[1], Mc_dft, tmp, dft, idft)
-end
->>>>>>> 4bb94dbb
+# end
+
+# Hankel
+
+type Hankel{T<:Number} <: AbstractMatrix{T}
+    v::Vector{T}
+    n::Int
+    m::Int
+end
+
+size(H::Hankel)=size(H,1),size(H,2)
+size(H::Hankel,dim::Int) = dim==1?H.n:(dim==2?H.m:error("arraysize: dimension out of range"))
+getindex(H::Hankel, i::Integer) = H[mod(i, size(H,1)), div(i, size(H,1)) + 1]
+function full{T}(A::Hankel{T})
+	m, n = size(A)
+	Af = Array(T, m, n)
+	for j = 1:n
+		for i = 1:m
+			Af[i,j] = A[i,j]
+		end
+	end
+	return Af
+end
+
+function getindex{T}(A::Hankel{T}, i::Integer, j::Integer)
+	n,m = size(A)
+	if i > n || j > m error("BoundsError()") end
+	return i+j-1≤length(A.v)?A.v[i+j-1]:zero(T)
+end
+
+end #module
+
+
+
+
+
