module ToeplitzMatrices
# import StatsBase: levinson!, levinson
import DSP: conv

import Base: adjoint, convert, transpose, size, getindex, similar, copy, getproperty, inv, sqrt, copyto!, reverse, conj, zero, fill!, checkbounds, real, imag, isfinite, DimsInteger, iszero
import Base: parent
import Base: ==, +, -, *, \
import Base: AbstractMatrix
import LinearAlgebra: Cholesky, Factorization
import LinearAlgebra: ldiv!, factorize, lmul!, pinv, eigvals, eigvecs, eigen, Eigen, det
import LinearAlgebra: cholesky!, cholesky, tril!, triu!, checksquare, rmul!, dot, mul!, tril, triu
import LinearAlgebra: istriu, istril, isdiag
import LinearAlgebra: UpperTriangular, LowerTriangular, Symmetric, Adjoint
<<<<<<< HEAD
import LinearAlgebra: issymmetric, ishermitian
=======
import LinearAlgebra: eigvals, eigvecs, eigen
>>>>>>> 274044a5
import AbstractFFTs: Plan, plan_fft!
import StatsBase

using FillArrays
using LinearAlgebra
const AbstractFillVector{T} = FillArrays.AbstractFill{T,1}
const HermOrSym{T,M} = Union{Hermitian{T,M}, Symmetric{T,M}}

export AbstractToeplitz, Toeplitz, SymmetricToeplitz, Circulant, LowerTriangularToeplitz, UpperTriangularToeplitz, TriangularToeplitz, Hankel
export durbin, trench, levinson

@static if isdefined(Base, :require_one_based_indexing)
    const require_one_based_indexing = Base.require_one_based_indexing
else
    function require_one_based_indexing(A...)
        !Base.has_offset_axes(A...) || throw(ArgumentError("offset arrays are not supported but got an array with index other than 1"))
    end
end

include("iterativeLinearSolvers.jl")

# Abstract
abstract type AbstractToeplitz{T<:Number} <: AbstractMatrix{T} end

size(A::AbstractToeplitz) = (length(A.vc),length(A.vr))
@inline _vr(A::AbstractToeplitz) = A.vr
@inline _vc(A::AbstractToeplitz) = A.vc
@inline _vr(A::AbstractMatrix) = A[1,:]
@inline _vc(A::AbstractMatrix) = A[:,1]

AbstractArray{T}(A::AbstractToeplitz) where T = AbstractToeplitz{T}(A)
convert(::Type{AbstractToeplitz{T}}, A::AbstractToeplitz) where T = AbstractToeplitz{T}(A)

isconcrete(A::AbstractToeplitz) = isconcretetype(typeof(A.vc)) && isconcretetype(typeof(A.vr))
iszero(A::AbstractToeplitz) = iszero(A.vc) && iszero(A.vr)

function istril(A::AbstractToeplitz, k::Integer=0)
    vr, vc = _vr(A), _vc(A)
    all(iszero, @view vr[max(1, k+2):end]) && all(iszero, @view vc[2:min(-k,end)])
end

function istriu(A::AbstractToeplitz, k::Integer=0)
    vr, vc = _vr(A), _vc(A)
    all(iszero, @view vc[max(1, -k+2):end]) && all(iszero, @view vr[2:min(k,end)])
end

function isdiag(A::AbstractToeplitz)
    vr, vc = _vr(A), _vc(A)
    all(iszero, @view vr[2:end]) && all(iszero, @view vc[2:end])
end

"""
    ToeplitzFactorization

Factorization of a Toeplitz matrix using FFT.
"""
struct ToeplitzFactorization{T,A<:AbstractToeplitz{T},S<:Number,P<:Plan{S}} <: Factorization{T}
    vcvr_dft::Vector{S}
    tmp::Vector{S}
    dft::P
end

include("toeplitz.jl")
include("special.jl")
include("hankel.jl")
include("linearalgebra.jl")
include("eigen.jl")

"""
    maybereal(::Type{T}, x)

Return real-valued part of `x` if `T` is a type of a real number, and `x` otherwise.
"""
maybereal(::Type, x) = x
maybereal(::Type{<:Real}, x) = real(x)

include("directLinearSolvers.jl")

end #module<|MERGE_RESOLUTION|>--- conflicted
+++ resolved
@@ -11,11 +11,9 @@
 import LinearAlgebra: cholesky!, cholesky, tril!, triu!, checksquare, rmul!, dot, mul!, tril, triu
 import LinearAlgebra: istriu, istril, isdiag
 import LinearAlgebra: UpperTriangular, LowerTriangular, Symmetric, Adjoint
-<<<<<<< HEAD
 import LinearAlgebra: issymmetric, ishermitian
-=======
 import LinearAlgebra: eigvals, eigvecs, eigen
->>>>>>> 274044a5
+
 import AbstractFFTs: Plan, plan_fft!
 import StatsBase
 
