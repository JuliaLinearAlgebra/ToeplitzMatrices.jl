module ToeplitzMatrices

import StatsBase
using IterativeLinearSolvers

import Base: *, \, full, getindex, print_matrix, size, tril, triu, inv, A_mul_B!, Ac_mul_B,
<<<<<<< HEAD
    A_ldiv_B!, convert
import Base.LinAlg: BlasFloat, BlasReal, DimensionMismatch
=======
    A_ldiv_B!
import Base.LinAlg: BlasReal, DimensionMismatch
>>>>>>> 98a0a221

export Toeplitz, SymmetricToeplitz, Circulant, TriangularToeplitz, Hankel,
       chan, strang

<<<<<<< HEAD
solve(A::AbstractMatrix, b::AbstractVector) = A_ldiv_B!(zeros(length(b)), A, b)
A_ldiv_B!(x::AbstractVector, A::AbstractMatrix, b::AbstractVector) = x[:] = A\b



=======
>>>>>>> 98a0a221
# Abstract
abstract AbstractToeplitz{T<:Number} <: AbstractMatrix{T}

size(A::AbstractToeplitz) = (size(A, 1), size(A, 2))
getindex(A::AbstractToeplitz, i::Integer) = A[mod(i, size(A,1)), div(i, size(A,1)) + 1]
function full{T}(A::AbstractToeplitz{T})
    m, n = size(A)
    Af = Array(T, m, n)
    for j = 1:n
        for i = 1:m
            Af[i,j] = A[i,j]
        end
    end
    return Af
end

function A_mul_B!{T<:BlasReal}(α::T, A::AbstractToeplitz{T}, x::StridedVector{T}, β::T,
        y::StridedVector{T})
    n = length(y)
    n2 = length(A.vc_dft)
    if n != size(A,1)
        throw(DimensionMismatch(""))
    end
    if n != length(x)
        throw(DimensionMismatch(""))
    end
    if n < 512
        y[:] *= β
        for j = 1:n
            tmp = α * x[j]
            for i = 1:n
                y[i] += tmp*A[i,j]
            end
        end
        return y
    end
    for i = 1:n
        A.tmp[i] = complex(x[i])
    end
    for i = n+1:n2
        A.tmp[i] = zero(Complex{T})
    end
    A_mul_B!(A.tmp, A.dft, A.tmp)
    for i = 1:n2
        A.tmp[i] *= A.vc_dft[i]
    end
    A.dft \ A.tmp
    for i = 1:n
        y[i] *= β
        y[i] += α * real(A.tmp[i])
    end
    return y
end
function A_mul_B!{T<:BlasReal}(α::T, A::AbstractToeplitz{T}, B::StridedMatrix{T}, β::T,
    C::StridedMatrix{T})
    n = size(B, 2)
    if size(C, 2) != n
        throw(DimensionMismatch("input and output matrices must have same number of columns"))
    end
    for j = 1:n
        A_mul_B!(α, A, sub(B, :, j), β, sub(C, :, j))
    end
    return C
end

(*){T}(A::AbstractToeplitz{T}, B::StridedVecOrMat{T}) =
    A_mul_B!(one(T), A, B, zero(T), zeros(T, size(B)))

function A_ldiv_B!(A::AbstractToeplitz, B::StridedMatrix)
    for j = 1:size(B, 2)
        A_ldiv_B!(A, sub(B, :, j))
    end
    return B
end

# General
type Toeplitz{T<:Number} <: AbstractToeplitz{T}
    vc::Vector{T}
    vr::Vector{T}
    vc_dft::Vector{Complex{T}}
    tmp::Vector{Complex{T}}
    dft::Base.DFT.Plan{Complex{T}}
end
function Toeplitz{T<:Number}(vc::Vector{T}, vr::Vector{T})
    n = length(vc)
    if length(vr) != n
        throw(DimensionMismatch(""))
    end
    if vc[1] != vr[1]
        error("First element of the vectors must be the same")
    end

    tmp = complex([vc; zero(T); reverse(vr[2:end])])
    dft = plan_fft!(tmp)
    return Toeplitz(vc, vr, dft*tmp, similar(tmp), dft)
end

Toeplitz{T<:Integer}(vc::Vector{T}, vr::Vector{T})=Toeplitz(Vector{Float64}(vc),Vector{Float64}(vr))
Toeplitz{T<:Integer}(vc::Vector{Complex{T}}, vr::Vector{Complex{T}})=Toeplitz(Vector{Complex128}(vc),Vector{Complex128}(vr))

function Toeplitz{T1<:Number,T2<:Number}(vc::Vector{T1},vr::Vector{T2})
    T=promote_type(T1,T2)
    Toeplitz(Vector{T}(vc),Vector{T}(vr))
end

function size(A::Toeplitz, dim::Int)
    if dim == 1
        return length(A.vc)
    elseif dim == 2
        return length(A.vr)
    elseif dim > 2
        return 1
    else
        error("arraysize: dimension out of range")
    end
end

function getindex(A::Toeplitz, i::Integer, j::Integer)
    n = size(A,1)
    if i > n || j > n
        error("BoundsError()")
    end

    if i >= j
        return A.vc[i - j + 1]
    else
        return A.vr[1 - i + j]
    end
end

function tril{T}(A::Toeplitz{T}, k::Integer)
    if k > 0
        error("Second argument cannot be positive")
    end
    Al = TriangularToeplitz(copy(A.vc), 'L')
    for i in -1:-1:k
        Al.ve[-i] = zero(T)
    end
    return Al
end
function triu{T}(A::Toeplitz{T}, k::Integer)
    if k < 0
        error("Second argument cannot be negative")
    end
    Al = TriangularToeplitz(copy(A.vr), 'U')
    for i in 1:k
        Al.ve[i] = zero(T)
    end
    return Al
end

A_ldiv_B!(A::Toeplitz, b::StridedVector) =
    copy!(b, cgs(A, zeros(length(b)), b, strang(A), 1000, 100eps())[1])

# Symmetric
type SymmetricToeplitz{T<:BlasReal} <: AbstractToeplitz{T}
    vc::Vector{T}
    vc_dft::Vector{Complex{T}}
    tmp::Vector{Complex{T}}
    dft::Base.DFT.Plan
end
function SymmetricToeplitz{T<:BlasReal}(vc::Vector{T})
    tmp = convert(Array{Complex{T}}, [vc; zero(T); reverse(vc[2:end])])
    dft = plan_fft!(tmp)
    return SymmetricToeplitz(vc, dft*tmp, similar(tmp), dft)
end

function size(A::SymmetricToeplitz, dim::Int)
    if 1 <= dim <= 2
        return length(A.vc)
    else
        error("arraysize: dimension out of range")
    end
end

getindex(A::SymmetricToeplitz, i::Integer, j::Integer) = A.vc[abs(i - j) + 1]

A_ldiv_B!(A::SymmetricToeplitz, b::StridedVector) =
    copy!(b, cg(A, zeros(length(b)), b, strang(A), 1000, 100eps())[1])

# Circulant
type Circulant{T<:BlasReal} <: AbstractToeplitz{T}
    vc::Vector{T}
    vc_dft::Vector{Complex{T}}
    tmp::Vector{Complex{T}}
    dft::Base.DFT.Plan
end
function Circulant{T<:BlasReal}(vc::Vector{T})
    tmp = zeros(Complex{T}, length(vc))
    return Circulant(vc, fft(vc), tmp, plan_fft!(tmp))
end

function size(C::Circulant, dim::Integer)
    if 1 <= dim <= 2
        return length(C.vc)
    else
        error("arraysize: dimension out of range")
    end
end

function getindex(C::Circulant, i::Integer, j::Integer)
    n = size(C, 1)
    if i > n || j > n
        error("BoundsError()")
    end
    return C.vc[mod(i - j, length(C.vc)) + 1]
end

function Ac_mul_B(A::Circulant,B::Circulant)
    tmp = similar(A.vc_dft)
    for i = 1:length(tmp)
        tmp[i] = conj(A.vc_dft[i]) * B.vc_dft[i]
    end
    return Circulant(real(A.dft \ tmp), tmp, A.tmp, A.dft)
end

function A_ldiv_B!{T<:BlasReal}(C::Circulant{T}, b::AbstractVector{T})
    n = length(b)
    size(C, 1) == n || throw(DimensionMismatch(""))
    for i = 1:n
        C.tmp[i] = b[i]
    end
    C.dft * C.tmp
    for i = 1:n
        C.tmp[i] /= C.vc_dft[i]
    end
    C.dft \ C.tmp
    for i = 1:n
        b[i] = real(C.tmp[i])
    end
    return b
end
(\)(C::Circulant, b::AbstractVector) = A_ldiv_B!(C, copy(b))

function inv{T<:BlasReal}(C::Circulant{T})
    vdft = 1 ./ C.vc_dft
    return Circulant(real(C.dft \ vdft), copy(vdft), similar(vdft), C.dft)
end

function strang{T}(A::AbstractMatrix{T})
    n = size(A, 1)
    v = Array(T, n)
    n2 = div(n, 2)
    for i = 1:n
        if i <= n2 + 1
            v[i] = A[i,1]
        else
            v[i] = A[1, n - i + 2]
        end
    end
    return Circulant(v)
end
function chan{T}(A::AbstractMatrix{T})
    n = size(A, 1)
    v = Array(T, n)
    for i = 1:n
        v[i] = ((n - i + 1) * A[i, 1] + (i - 1) * A[1, min(n - i + 2, n)]) / n
    end
    return Circulant(v)
end

# Triangular
type TriangularToeplitz{T<:Number} <: AbstractToeplitz{T}
    ve::Vector{T}
    uplo::Char
    vc_dft::Vector{Complex{T}}
    tmp::Vector{Complex{T}}
    dft::Base.DFT.Plan
end

function Toeplitz(A::TriangularToeplitz)
    if A.uplo == 'L'
        Toeplitz(A.ve,[A.ve[1];zeros(length(A.ve)-1)])
    else
        @assert A.uplo == 'U'
        Toeplitz([A.ve[1];zeros(length(A.ve)-1)],A.ve)
    end
end

function TriangularToeplitz{T<:Number}(ve::Vector{T}, uplo::Symbol)
    n = length(ve)
    tmp = uplo == :L ? complex([ve; zeros(n)]) : complex([ve[1]; zeros(T, n); reverse(ve[2:end])])
    dft = plan_fft!(tmp)
    return TriangularToeplitz(ve, string(uplo)[1], dft * tmp, similar(tmp), dft)
end

function size(A::TriangularToeplitz, dim::Int)
    if dim == 1 || dim == 2
        return length(A.ve)
    elseif dim > 2
        return 1
    else
        error("arraysize: dimension out of range")
    end
end

function getindex{T}(A::TriangularToeplitz{T}, i::Integer, j::Integer)
    if A.uplo == 'L'
        return i >= j ? A.ve[i - j + 1] : zero(T)
    else
        return i <= j ? A.ve[j - i + 1] : zero(T)
    end
end

function (*)(A::TriangularToeplitz, B::TriangularToeplitz)
    n = size(A, 1)
    if n != size(B, 1)
        throw(DimensionMismatch(""))
    end
    if A.uplo == B.uplo
        return TriangularToeplitz(conv(A.ve, B.ve)[1:n], A.uplo)
    end
    return Triangular(full(A), A.uplo) * Triangular(full(B), B.uplo)
end

Ac_mul_B(A::TriangularToeplitz, b::AbstractVector) =
    TriangularToeplitz(A.ve, A.uplo == 'U' ? :L : :U) * b

# NB! only valid for lower triangular
function smallinv{T<:BlasReal}(A::TriangularToeplitz{T})
    n = size(A, 1)
    b = zeros(T, n)
    b[1] = 1 ./ A.ve[1]
    for k = 2:n
        tmp = zero(T)
        for i = 1:k-1
            tmp += A.uplo == 'L' ? A.ve[k - i + 1]*b[i] : A.ve[i + 1] * b[k - i]
        end
        b[k] = -tmp/A.ve[1]
    end
    return TriangularToeplitz(b, symbol(A.uplo))
end

function inv{T}(A::TriangularToeplitz{T})
    n = size(A, 1)
    if n <= 64
        return smallinv(A)
    end
    np2 = nextpow2(n)
    if n != np2
        return TriangularToeplitz(inv(TriangularToeplitz([A.ve, zeros(T, np2 - n)],
            symbol(A.uplo))).ve[1:n], symbol(A.uplo))
    end
    nd2 = div(n, 2)
    a1 = inv(TriangularToeplitz(A.ve[1:nd2], symbol(A.uplo))).ve
    return TriangularToeplitz([a1, -(TriangularToeplitz(a1, symbol(A.uplo)) *
        (Toeplitz(A.ve[nd2 + 1:end], A.ve[nd2 + 1:-1:2]) * a1))], symbol(A.uplo))
end

# A_ldiv_B!(A::TriangularToeplitz,b::StridedVector) = inv(A)*b
A_ldiv_B!(A::TriangularToeplitz, b::StridedVector) =
    copy!(b, cgs(A, zeros(length(b)), b, chan(A), 1000, 100eps())[1])

# extend levinson
StatsBase.levinson!(x::StridedVector, A::SymmetricToeplitz, b::StridedVector) =
    StatsBase.levinson!(A.vc, b, x)
function StatsBase.levinson!(C::StridedMatrix, A::SymmetricToeplitz, B::StridedMatrix)
    n = size(B, 2)
    if n != size(C, 2)
        throw(DimensionMismatch("input and output matrices must have same number of columns"))
    end
    for j = 1:n
        StatsBase.levinson!(sub(C, :, j), A, sub(B, :, j))
    end
    C
end
StatsBase.levinson(A::AbstractToeplitz, B::StridedVecOrMat) =
    StatsBase.levinson!(zeros(size(B)), A, copy(B))

# BlockTriangular
# type BlockTriangularToeplitz{T<:BlasReal} <: AbstractMatrix{T}
#     Mc::Array{T,3}
#     uplo::Char
#     Mc_dft::Array{Complex{T},3}
#     tmp::Vector{Complex{T}}
#     dft::Base.DFT.Plan
# end
# function BlockTriangularToeplitz{T<:BlasReal}(Mc::Array{T,3}, uplo::Symbol)
#     n, p, _ = size(Mc)
#     tmp = zeros(Complex{T}, 2n)
#     dft = plan_fft!(tmp)
#     Mc_dft = Array(Complex{T}, 2n, p, p)
#     for j = 1:p
#         for i = 1:p
#             Mc_dft[1,i,j] = complex(Mc[1,i,j])
#             for t = 2:n
#                 Mc_dft[t,i,j] = uplo == :L ? complex(Mc[t,i,j]) : zero(Complex{T})
#             end
#             Mc_dft[n+1,i,j] = zero(Complex{T})
#             for t = n+2:2n
#                 Mc_dft[t,i,j] = uplo == :L ? zero(Complex{T}) : complex(Mc[2n-t+2,i,j])
#             end
#             dft(sub(Mc_dft, 1:2n, 1:p, 1:p))
#         end
#     end
<<<<<<< HEAD
#     return BlockTriangularToeplitz(Mc, string(uplo)[1], Mc_dft, tmp, dft, idft)
# end

## Hankel
#  A hankel matrix has the form
#
#   [a_0 a_1 a_2;
#    a_1 a_2 a_3;
#    a_2 a_3 a_4]
#
#  This is precisely a Toeplitz matrix with the columns changed:
#
#   [a_2 a_1 a_0;
#    a_3 a_2 a_1;
#    a_4 a_3 a_2] * [0 0 1; 0 1 0; 1 0 0]
#
#  We represent the Hankel matrix by wrapping the corresponding Toeplitz matrix
#

type Hankel{T<:Number} <: AbstractMatrix{T}
    T::Toeplitz{T}
end


Hankel(vc,vr)=Hankel(Toeplitz(vr,reverse(vc)))

size(H::Hankel,k...)=size(H.T,k...)

getindex(H::Hankel, i::Integer) = H[mod(i, size(H,1)), div(i, size(H,1)) + 1]

function full{T}(A::Hankel{T})
	m, n = size(A)
	Af = Array(T, m, n)
	for j = 1:n
		for i = 1:m
			Af[i,j] = A[i,j]
		end
	end
	return Af
end

getindex(A::Hankel, i::Integer, j::Integer)=A.T[i,end-j+1]

*(A::Hankel,b::AbstractVector)=A.T*reverse(b)

end #module





=======
#     return BlockTriangularToeplitz(Mc, string(uplo)[1], Mc_dft, tmp, dft)
end
>>>>>>> 98a0a221
<|MERGE_RESOLUTION|>--- conflicted
+++ resolved
@@ -4,25 +4,14 @@
 using IterativeLinearSolvers
 
 import Base: *, \, full, getindex, print_matrix, size, tril, triu, inv, A_mul_B!, Ac_mul_B,
-<<<<<<< HEAD
     A_ldiv_B!, convert
-import Base.LinAlg: BlasFloat, BlasReal, DimensionMismatch
-=======
-    A_ldiv_B!
 import Base.LinAlg: BlasReal, DimensionMismatch
->>>>>>> 98a0a221
+
 
 export Toeplitz, SymmetricToeplitz, Circulant, TriangularToeplitz, Hankel,
        chan, strang
 
-<<<<<<< HEAD
-solve(A::AbstractMatrix, b::AbstractVector) = A_ldiv_B!(zeros(length(b)), A, b)
-A_ldiv_B!(x::AbstractVector, A::AbstractMatrix, b::AbstractVector) = x[:] = A\b
-
-
-
-=======
->>>>>>> 98a0a221
+
 # Abstract
 abstract AbstractToeplitz{T<:Number} <: AbstractMatrix{T}
 
@@ -418,7 +407,6 @@
 #             dft(sub(Mc_dft, 1:2n, 1:p, 1:p))
 #         end
 #     end
-<<<<<<< HEAD
 #     return BlockTriangularToeplitz(Mc, string(uplo)[1], Mc_dft, tmp, dft, idft)
 # end
 
@@ -470,7 +458,3 @@
 
 
 
-=======
-#     return BlockTriangularToeplitz(Mc, string(uplo)[1], Mc_dft, tmp, dft)
-end
->>>>>>> 98a0a221
