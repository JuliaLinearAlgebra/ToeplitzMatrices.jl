using Pkg

<<<<<<< HEAD
# Activate test environment on older Julia versions
@static if VERSION < v"1.2"
    Pkg.activate(@__DIR__)
    Pkg.develop(PackageSpec(; path=dirname(@__DIR__)))
    Pkg.instantiate()
end

using ToeplitzMatrices, Test, LinearAlgebra, Aqua, FillArrays, Random
=======
using ToeplitzMatrices, Test, LinearAlgebra, Aqua, Random
>>>>>>> 63c9ae4e
import StatsBase

using FFTW: fft

@testset "code quality" begin
    Aqua.test_ambiguities(ToeplitzMatrices, recursive=false)
    # Aqua.test_all includes Base and Core in ambiguity testing
    Aqua.test_all(ToeplitzMatrices, ambiguities=false)
end

ns = 101
nl = 2000

Random.seed!(0)

xs = randn(ns, 5)
xl = randn(nl, 5)
vc = 1.0:3.0 # for testing with AbstractVector
vv = Vector(vc)
vr = [1, 5.]

cases = [
    (Toeplitz(0.9.^(0:ns-1), 0.4.^(0:ns-1)),
        Toeplitz(0.9.^(0:nl-1), 0.4.^(0:nl-1)),
        "Real general square"),
    (Toeplitz(complex(0.9.^(0:ns-1)), complex(0.4.^(0:ns-1))),
        Toeplitz(complex(0.9.^(0:nl-1)), complex(0.4.^(0:nl-1))),
        "Complex general square"),
    (Circulant(0.9.^(0:ns - 1)),
        Circulant(0.9.^(0:nl - 1)),
        "Real circulant"),
    (Circulant(complex(0.9.^(0:ns - 1))),
        Circulant(complex(0.9.^(0:nl - 1))),
        "Complex circulant"),
    (UpperTriangularToeplitz(0.9.^(0:ns - 1)),
        UpperTriangularToeplitz(0.9.^(0:nl - 1)),
        "Real upper triangular"),
    (UpperTriangularToeplitz(complex(0.9.^(0:ns - 1))),
        UpperTriangularToeplitz(complex(0.9.^(0:nl - 1))),
        "Complex upper triangular"),
    (LowerTriangularToeplitz(0.9.^(0:ns - 1)),
        LowerTriangularToeplitz(0.9.^(0:nl - 1)),
        "Real lower triangular"),
    (LowerTriangularToeplitz(complex(0.9.^(0:ns - 1))),
         LowerTriangularToeplitz(complex(0.9.^(0:nl - 1))),
         "Complex lower triangular"),
]

for (As, Al, st) in cases
    @testset "Toeplitz: $st" begin
        @test As * xs ≈ Matrix(As)  * xs
        @test As'* xs ≈ Matrix(As)' * xs
        @test Al * xl ≈ Matrix(Al)  * xl
        @test Al'* xl ≈ Matrix(Al)' * xl
        @test [As[n] for n in 1:length(As)] == vec(As)
        @test [Al[n] for n in 1:length(Al)] == vec(Al)
        @test ldiv!(As, LinearAlgebra.copy_oftype(xs, eltype(As))) ≈ Matrix(As) \ xs
        @test ldiv!(Al, LinearAlgebra.copy_oftype(xl, eltype(Al))) ≈ Matrix(Al) \ xl
        @test Matrix(As') == Matrix(As)'
        @test Matrix(transpose(As)) == transpose(Matrix(As))
    end
end

@testset "vector indexing" begin
    T = Toeplitz(rand(3,3))
    @test T[1:2, 1:2] == Matrix(T)[1:2, 1:2]
    @test AbstractMatrix{ComplexF64}(T) == Toeplitz{ComplexF64}(T.vc, T.vr)
    C = Circulant(1:4)
    @test C[1:2, 1:2] == Matrix(C)[1:2, 1:2]
    @test AbstractMatrix{ComplexF64}(C) == Circulant{ComplexF64}(C.vc)
end

@testset "Mixed types" begin
    @test eltype(Toeplitz([1, 2], [1, 2])) === Int
    @test Toeplitz([1, 2], [1, 2]) * ones(2) == fill(3, 2)
    @test Circulant(Float32.(1:3)) * ones(Float64, 3) == fill(6, 3)
    @test Matrix(Toeplitz(vc, vr)) == Matrix(Toeplitz(vv, vr))
    @test Matrix(Circulant(vc)) == Matrix(Circulant(vv))
    @test Matrix(UpperTriangularToeplitz(vc)) == Matrix(UpperTriangularToeplitz(vv))
end

@testset "Real general rectangular" begin
    Ar1 = Toeplitz(0.9.^(0:nl-1), 0.4.^(0:ns-1))
    Ar2 = Toeplitz(0.9.^(0:ns-1), 0.4.^(0:nl-1))
    @test Ar1 * xs ≈ Matrix(Ar1) * xs
    @test Ar2 * xl ≈ Matrix(Ar2) * xl
end

@testset "Complex general rectangular" begin
    Ar1 = Toeplitz(complex(0.9.^(0:nl-1)), complex(0.4.^(0:ns-1)))
    Ar2 = Toeplitz(complex(0.9.^(0:ns-1)), complex(0.4.^(0:nl-1)))
    @test Ar1 * xs ≈ Matrix(Ar1) * xs
    @test Ar2 * xl ≈ Matrix(Ar2) * xl
end

@testset "Symmetric Toeplitz" begin
    As = SymmetricToeplitz(0.9.^(0:ns-1))
    @test As' == transpose(As) == As
    Ab = SymmetricToeplitz(abs.(randn(ns)))
    Al = SymmetricToeplitz(0.9.^(0:nl-1))
    @test As * xs ≈ Matrix(As) * xs
    @test Ab * xs ≈ Matrix(Ab) * xs
    @test Al * xl ≈ Matrix(Al) * xl
    @test ldiv!(As, copy(xs)) ≈ Matrix(As) \ xs
    @test ldiv!(Ab, copy(xs)) ≈ Matrix(Ab) \ xs
    @test ldiv!(Al, copy(xl)) ≈ Matrix(Al) \ xl
    @test StatsBase.levinson(As, xs) ≈ Matrix(As) \ xs
    @test StatsBase.levinson(Ab, xs) ≈ Matrix(Ab) \ xs
    @test Matrix(SymmetricToeplitz(vc)) == Matrix(SymmetricToeplitz(vv))

    # testing durbin, levinson, and trench algorithms
    n = 8
    x = range(-1, 1, length = n+1)
    a_exp = @. exp(-abs(x[1]-x))
    a_rbf = @. exp(-abs(x[1]-x)^2) / 2 # this one can be ill-conditioned unless we add a diagonal, i.e. scale kernel down while keeping diagonal at 1
    a_rand = rand(n+1) / n # ensures diagonal dominance
    a_tuple = (a_rand, a_exp, a_rbf)
    for a in a_tuple
        a[1] = 1
        r = a[2:end]
        T = SymmetricToeplitz(vcat(1, r[1:end-1]))
        TM = Matrix(T)

        TS = (2 + randn() / 10) * T # scaled Toeplitz matrix, tests whether non-unit diagonal works
        TSM = Matrix(TS)

        # 1. test durbin algorithm for solves
        y = durbin(r)
        b = - (TM \ r)
        @test b ≈ y
        @inferred durbin(r)

        # 2. test trench algorithm for inversion
        B = trench(r[1:end-1])
        invTM = inv(TM)
        @test B ≈ invTM
        @test trench(T) ≈ invTM
        @test trench(TS) ≈ inv(TSM)
        @inferred trench(TS)

        # 3. test levinson algorithm for solves
        b = randn(n)
        y = levinson(r[1:end-1], b)

        Tb = TM \ b
        @test Tb ≈ y
        @test Tb ≈ levinson(T, b)
        @test TSM \ b ≈ levinson(TS, b)
        @inferred levinson(TS, b)
    end
end

@testset "Hankel" begin
    @testset "Real square" begin
        H = Hankel([1.0,2,3,4,5],[5.0,6,7,8,9])
        @test Matrix(H) == [1 2 3 4 5;
                            2 3 4 5 6;
                            3 4 5 6 7;
                            4 5 6 7 8;
                            5 6 7 8 9]

        @test convert(Hankel{Float64}, H) == H
        @test convert(AbstractMatrix{Float64}, H) == H
        @test convert(AbstractArray{Float64}, H) == H

        @test H[2,2] == 3
        @test H[7]  == 3
        @test diag(H) == [1,3,5,7,9]

        @test H[1:2, 1:2] == Matrix(H)[1:2, 1:2]
        Hc = AbstractMatrix{ComplexF64}(H)
        @test Hc isa Hankel{ComplexF64}
        @test size(Hc) == size(H)

        @test copy(H) == copyto!(similar(H), H)

        x = ones(5)
        @test mul!(copy(x), H, x) ≈ Matrix(H)*x ≈ H*x

        Hs = Hankel(0.9.^(ns-1:-1:0), 0.4.^(0:ns-1))
        Hl = Hankel(0.9.^(nl-1:-1:0), 0.4.^(0:nl-1))
        @test Hs * xs[:,1] ≈ Matrix(Hs) * xs[:,1]
        @test mul!(copy(xs), Hs, xs) ≈ Hs * xs ≈ Matrix(Hs) * xs
        @test mul!(copy(xl), Hl, xl) ≈ Hl * xl ≈ Matrix(Hl) * xl
        @test Matrix(Hankel(reverse(vc),vr)) == Matrix(Hankel(reverse(vv),vr))
    end

    @testset "Complex square" begin
        H = Hankel(complex([1.0,2,3,4,5]), complex([5.0,6,7,8,0]))
        x = ones(5)
        @test Matrix(H)*x ≈ H*x

        Hs = Hankel(complex(0.9.^(ns-1:-1:0)), complex(0.4.^(0:ns-1)))
        Hl = Hankel(complex(0.9.^(nl-1:-1:0)), complex(0.4.^(0:nl-1)))
        @test Hs * xs[:,1] ≈ Matrix(Hs) * xs[:,1]
        @test Hs * xs ≈ Matrix(Hs) * xs
        @test Hl * xl ≈ Matrix(Hl) * xl
    end

    @testset "Real rectangular" begin
        Hs = Hankel(0.9.^(ns-1:-1:0), 0.4.^(0:nl-1))
        Hl = Hankel(0.9.^(nl-1:-1:0), 0.4.^(0:ns-1))
        @test Hs * xl[:,1] ≈ Matrix(Hs) * xl[:,1]
        @test Hs * xl ≈ Matrix(Hs) * xl
        @test Hl * xs ≈ Matrix(Hl) * xs
    end

    @testset "Complex rectangular" begin
        Hs = Hankel(complex(0.9.^(ns-1:-1:0)), complex(0.4.^(0:nl-1)))
        Hl = Hankel(complex(0.9.^(nl-1:-1:0)), complex(0.4.^(0:ns-1)))
        @test Hs * xl[:,1] ≈ Matrix(Hs) * xl[:,1]
        @test Hs * xl ≈ Matrix(Hs) * xl
        @test Hl * xs ≈ Matrix(Hl) * xs
    end

    @testset "Convert" begin
        H = Hankel([1.0,2,3,4,5],[5.0,6,7,8,0])
        @test Hankel(H) == Hankel{Float64}(H) == H
        @test convert(Hankel,H) == convert(Hankel{Float64},H) ==
                convert(AbstractArray,H) == convert(AbstractArray{Float64},H) == H

        A = [1.0 2; 3 4]
        @test Hankel(A) == [1 3; 3 4]
        T = Toeplitz([1.0,2,3,4,5],[1.0,6,7,8,0])
        @test Hankel(T) == Hankel([1.0,2,3,4,5],[5.0,4,3,2,1])
        @test isa(reverse(T),Hankel)
        @test isa(reverse(T,dims=1),Hankel)
        @test isa(reverse(T,dims=2),Hankel)
    end

    @testset "v too small" begin
        @test_throws ArgumentError Hankel(Int[], (3,4))
        @test_throws ArgumentError Hankel(1:5, (3,4))
    end
end

@testset "Convert" begin
    T = Toeplitz(ones(2),ones(2))

    @test isa(convert(Matrix{ComplexF64},T),Matrix{ComplexF64})
    @test isa(convert(AbstractMatrix{ComplexF64},T),Toeplitz{ComplexF64})
    @test isa(convert(AbstractArray{ComplexF64},T),Toeplitz{ComplexF64})
    @test isa(convert(ToeplitzMatrices.AbstractToeplitz{ComplexF64},T),Toeplitz{ComplexF64})
    @test isa(convert(ToeplitzMatrices.Toeplitz{ComplexF64},T),Toeplitz{ComplexF64})

    T = SymmetricToeplitz(ones(2))

    @test isa(convert(Matrix{Float32},T),Matrix{Float32})
    @test isa(convert(AbstractMatrix{Float32},T),SymmetricToeplitz{Float32})
    @test isa(convert(AbstractArray{Float32},T),SymmetricToeplitz{Float32})
    @test isa(convert(ToeplitzMatrices.AbstractToeplitz{Float32},T),SymmetricToeplitz{Float32})
    @test isa(convert(ToeplitzMatrices.SymmetricToeplitz{Float32},T),SymmetricToeplitz{Float32})

    T = Circulant(ones(2))

    @test isa(convert(Matrix{ComplexF64},T),Matrix{ComplexF64})
    @test isa(convert(AbstractMatrix{ComplexF64},T),Circulant{ComplexF64})
    @test isa(convert(AbstractArray{ComplexF64},T),Circulant{ComplexF64})
    @test isa(convert(ToeplitzMatrices.AbstractToeplitz{ComplexF64},T),Circulant{ComplexF64})
    @test isa(convert(ToeplitzMatrices.Circulant{ComplexF64},T),Circulant{ComplexF64})

    T = TriangularToeplitz(ones(2),:U)

    @test isa(convert(Matrix{ComplexF64},T),Matrix{ComplexF64})
    @test isa(convert(AbstractMatrix{ComplexF64},T),TriangularToeplitz{ComplexF64})
    @test isa(convert(AbstractArray{ComplexF64},T),TriangularToeplitz{ComplexF64})
    @test isa(convert(ToeplitzMatrices.AbstractToeplitz{ComplexF64},T),TriangularToeplitz{ComplexF64})
    @test isa(convert(ToeplitzMatrices.TriangularToeplitz{ComplexF64},T),TriangularToeplitz{ComplexF64})
    @test isa(convert(Toeplitz, T), Toeplitz)

    T = TriangularToeplitz(ones(2),:L)

    @test isa(convert(Matrix{ComplexF64},T),Matrix{ComplexF64})
    @test isa(convert(AbstractMatrix{ComplexF64},T),TriangularToeplitz{ComplexF64})
    @test isa(convert(AbstractArray{ComplexF64},T),TriangularToeplitz{ComplexF64})
    @test isa(convert(ToeplitzMatrices.AbstractToeplitz{ComplexF64},T),TriangularToeplitz{ComplexF64})
    @test isa(convert(ToeplitzMatrices.TriangularToeplitz{ComplexF64},T),TriangularToeplitz{ComplexF64})
    @test isa(convert(Toeplitz, T), Toeplitz)

    T = Hankel(ones(2),ones(2))

    @test isa(convert(Matrix{ComplexF64},T),Matrix{ComplexF64})
    @test isa(convert(AbstractMatrix{ComplexF64},T),Hankel{ComplexF64})
    @test isa(convert(AbstractArray{ComplexF64},T),Hankel{ComplexF64})
    @test isa(convert(ToeplitzMatrices.Hankel{ComplexF64},T),Hankel{ComplexF64})


    @test Circulant(1:5) == Circulant(Vector(1.0:5))

end

@testset "Constructors" begin
    A = ones(10, 10)
    @test Toeplitz(A) == Toeplitz{Float64}(A) == A
    @test SymmetricToeplitz(A) == SymmetricToeplitz{Float64}(A) == A
    @test Circulant(A) == Circulant{Float64}(A) == A
    @test Hankel(A) == Hankel{Float64}(A) == A


    A = [1.0 2.0;
         3.0 4.0]

    @test Toeplitz(A) == Toeplitz([1.,3.], [1.,2.]) == Toeplitz{Float64}(A)
    @test SymmetricToeplitz(A) == SymmetricToeplitz{Float64}(A) ==
                Toeplitz(Symmetric(A)) == Symmetric(Toeplitz(A)) == [1. 2.; 2. 1.]
    @test Circulant(A,:L) == [1 3; 3 1] == Circulant(A) == SymmetricToeplitz(A,:L)
    @test Circulant(A,:U) == [1 2; 2 1] == SymmetricToeplitz(A,:U)

    @test TriangularToeplitz(A, :U) == TriangularToeplitz{Float64}(A, :U) == Toeplitz(UpperTriangular(A)) == UpperTriangular(Toeplitz(A)) == UpperTriangularToeplitz(A) == UpperTriangularToeplitz{Float64}(A)
    @test TriangularToeplitz(A, :L) == TriangularToeplitz{Float64}(A, :L) == Toeplitz(LowerTriangular(A)) == LowerTriangular(Toeplitz(A)) == LowerTriangularToeplitz(A) == LowerTriangularToeplitz{Float64}(A)

    @test Hankel(A) == Hankel{Float64}(A) == [1.0 3; 3 4] == Hankel([1.0,3],[3,4]) == Hankel([1.0,3,4],(2,2)) == Hankel([1.0,3,4],2,2) == Hankel{Float64}([1,3,4],(2,2)) == Hankel{Float64}([1.0,3,4],2,2) == Hankel([1.0,3,4])
    @test Hankel(A,:U) == [1.0 2;2 4]

    @test_throws ArgumentError Hankel(A,:🤣)
    @test_throws ArgumentError SymmetricToeplitz(A,:🤣)
    @test_throws ArgumentError Circulant(A,:🤣)
    @test_throws ArgumentError Circulant(1:5,:🤣)
    @test_throws ArgumentError TriangularToeplitz(A,:🤣)

    # Constructors should be projections
    @test Toeplitz(Toeplitz(A)) == Toeplitz(A)
    @test SymmetricToeplitz(SymmetricToeplitz(A)) == SymmetricToeplitz(A)
    @test Circulant(Circulant(A)) == Circulant(A)
    @test TriangularToeplitz(TriangularToeplitz(A, :U), :U) == TriangularToeplitz(A, :U)
    @test TriangularToeplitz(TriangularToeplitz(A, :L), :L) == TriangularToeplitz(A, :L)
    @test Hankel(Hankel(A)) == Hankel(A)

    @test_throws ArgumentError Hankel(1:2,1:2)
    @test_throws ErrorException Toeplitz(1:2,2:1)
end

@testset "General Interface" begin
    for Toep in (:Toeplitz, :Circulant, :SymmetricToeplitz, :UpperTriangularToeplitz, :LowerTriangularToeplitz, :Hankel)
        @eval (A = [1.0 3.0; 3.0 4.0]; TA=$Toep(A); A = Matrix(TA))
        @eval (B = [2   1  ; 1   5  ]; TB=$Toep(B); B = Matrix(TB))

        for fun in (:zero, :conj, :copy, :-, :real, :imag, :adjoint, :transpose, :iszero, :size)
            @eval @test $fun(TA) == $fun(A)
        end

        @test 2*TA == 2*A == lmul!(2,copy(TA))
        @test TA*2 == A*2 == rmul!(copy(TA),2)
        @test TA+TB == A+B
        @test TA-TB == A-B

        @test all(k -> istril(TA, k) == istril(A, k), -5:5)
        @test all(k -> istriu(TA, k) == istriu(A, k), -5:5)

        @test_throws ArgumentError reverse(TA,dims=3)
        if isa(TA,AbstractToeplitz)
            @test isa(reverse(TA),Hankel)
            @test isa(reverse(TA,dims=1),Hankel)
            @test isa(reverse(TA,dims=2),Hankel)
            @test isa(tril(TA),AbstractToeplitz) && tril(TA)==tril(A)
            @test isa(triu(TA),AbstractToeplitz) && triu(TA)==triu(A)
            @test isa(tril(TA,1),AbstractToeplitz) && tril(TA,1)==tril(A,1)
            @test isa(triu(TA,1),AbstractToeplitz) && triu(TA,1)==triu(A,1)
            @test isa(tril(TA,-1),AbstractToeplitz) && tril(TA,-1)==tril(A,-1)
            @test isa(triu(TA,-1),AbstractToeplitz) && triu(TA,-1)==triu(A,-1)
        else
            @test isa(reverse(TA),Toeplitz)
            @test isa(reverse(TA,dims=1),Toeplitz)
            @test isa(reverse(TA,dims=2),Toeplitz)
        end

        T=copy(TA)
        copyto!(T,TB)
        @test T == B

        T=copy(TA)
    end
    @test fill!(Toeplitz(zeros(2,2)),1) == ones(2,2)

<<<<<<< HEAD
    H = Hankel(1:11, 4, 8)
    @test diag(H) ≡ 1:2:7
    @test diag(H, 1) ≡ 2:2:8
    @test diag(H, -1) ≡ 2:2:6
    @test diag(H, 5) ≡ 6:2:10
    @test diag(H, 100) == diag(H, -100) == []

    T = Toeplitz(1:4, 1:8)
    @test diag(T) ≡ Fill(1, 4)
    @test diag(T, 1) ≡ Fill(2, 4)
    @test diag(T, -1) ≡ Fill(2, 3)
    @test diag(T, 5) ≡ Fill(6, 3)
    @test diag(T, 100) == diag(T, -100) == []
=======
    @testset "istril/istriu/isdiag" begin
        for (vc,vr) in (([1,2,0,0], [1,4,5,0]), ([0,0,0], [0,5,0]), ([3,0,0], [3,0,0]), ([0], [0]))
            for T in (Toeplitz(vc, vr), Circulant(vr),
                            SymmetricToeplitz(vc), LowerTriangularToeplitz(vc),
                            UpperTriangularToeplitz(vr))
                M = Matrix(T)
                for k in -5:5, f in [istriu, istril]
                    @test f(T, k) == f(M, k)
                end
                @test isdiag(T) == isdiag(M)
            end
        end

        for (vr, vc) in (([1,2], [1,2,3,4]), ([1,2,3,4], [1,2]))
            T = Toeplitz(vr, vc)
            M = Matrix(T)
            @testset for f in (istril, istriu)
                @test all(k -> f(T,k) == f(M,k), -5:5)
            end
        end
    end
>>>>>>> 63c9ae4e

    @testset "aliasing" begin
        v = [1,2,3]
        T = Toeplitz(v, v)
        @test_throws ArgumentError triu!(T)
        @test_throws ArgumentError tril!(T)
        @test_throws ArgumentError copyto!(T, Toeplitz(1:3, 1:3))
        @test_throws ArgumentError lmul!(2, T)
        @test_throws ArgumentError rmul!(T, 2)

        @test triu(T) == triu(Matrix(T))
        @test tril(T) == tril(Matrix(T))
    end
end

@testset "Circulant mathematics" begin
    C1 = Circulant(rand(5))
    C2 = Circulant(rand(5))
    C3 = Circulant{ComplexF64}(rand(5))
    C4 = Circulant(ones(5))
    C5 = Circulant{ComplexF64}(ones(5))
    M1 = Matrix(C1)
    M2 = Matrix(C2)
    M3 = Matrix(C3)
    M4 = Matrix(C4)
    M5 = Matrix(C5)

    for t1 in (identity, adjoint), t2 in (identity, adjoint),
            fact1 in (identity, factorize), fact2 in (identity, factorize)
        C = t1(fact1(C1))*t2(fact2(C2))
        @test C isa Circulant
        @test C ≈ t1(M1)*t2(M2)
    end

    C = C1-C2
    @test C isa Circulant
    @test C ≈ M1-M2

    C = C1+C2
    @test C isa Circulant
    @test C ≈ M1+M2

    C = 2C1
    @test C isa Circulant
    @test C ≈ 2M1

    C = C1*2
    @test C isa Circulant
    @test C ≈ M1*2

    C = -C1
    @test C isa Circulant
    @test C ≈ -M1

    C = inv(C1)
    @test C isa Circulant
    @test C ≈ inv(M1)
    @test fft(C.vc) ≈ (factorize(C)).vcvr_dft
    C = inv(C3)
    @test C isa Circulant
    @test C ≈ inv(M3)
    @test fft(C.vc) ≈ (factorize(C)).vcvr_dft

    C = pinv(C1)
    @test C isa Circulant
    @test C ≈ pinv(M1)
    @test fft(C.vc) ≈ (factorize(C)).vcvr_dft
    C = pinv(C3)
    @test C isa Circulant
    @test C ≈ pinv(M3)
    @test fft(C.vc) ≈ (factorize(C)).vcvr_dft
    C = pinv(C4)
    @test C isa Circulant
    @test C ≈ pinv(M4)
    @test fft(C.vc) ≈ (factorize(C)).vcvr_dft
    C = pinv(C5)
    @test C isa Circulant
    @test C ≈ pinv(M5)
    @test fft(C.vc) ≈ (factorize(C)).vcvr_dft

    C = sqrt(C1)
    @test C isa Circulant
    @test C*C ≈ C1
    C = sqrt(C3)
    @test C isa Circulant
    @test C*C ≈ C3

    C = copy(C1)
    @test C isa Circulant
    C2 = similar(C1)
    copyto!(C2, C1)
    @test C1 ≈ C2

    v1 = eigvals(C1)
    v2 = eigvals(M1)
    for v1i in v1
        @test minimum(abs.(v1i .- v2)) < sqrt(eps(Float64))
    end
    for (C,M) in ((C1,M1), (C3,M3), (C5,M5))
        λ, V = eigen(C)
        @test C * V ≈ V * Diagonal(λ)
        @test V'V ≈ LinearAlgebra.I
        @test det(C) ≈ det(M)
    end

    # Test for issue #47
    I = inv(C1)*C1
    I2 = inv(factorize(C1))*C1
    e = rand(5)
    # I should be close to identity
    @test I*e ≈ I2*e ≈ e

    D = Diagonal(axes(C1,2))
    @test mul!(similar(C1), C1, D) ≈ C1 * D
end

@testset "TriangularToeplitz" begin
    A = [1.0 2.0;
         3.0 4.0]
    TU = UpperTriangularToeplitz(A)
    TL = LowerTriangularToeplitz(A)
    @test (TU * TU)::UpperTriangularToeplitz ≈ Matrix(TU)*Matrix(TU)
    @test (TL * TL)::LowerTriangularToeplitz ≈ Matrix(TL)*Matrix(TL)
    @test (TU * TL) ≈ Matrix(TU)*Matrix(TL)
    for T in (TU, TL)
        @test inv(T)::TriangularToeplitz ≈ inv(Matrix(T))
    end
    A = randn(ComplexF64, 3, 3)
    T = Toeplitz(A)
    TU = UpperTriangular(T)
    @test TU isa TriangularToeplitz
    @test istriu(TU)
    @test TU == Toeplitz(triu(A)) == triu(T)
    @test TU'ones(3) == Matrix(TU)'ones(3)
    @test transpose(TU)*ones(3) == transpose(Matrix(TU))*ones(3)
    @test triu(TU, 1)::TriangularToeplitz == triu(Matrix(T), 1) == triu(T,1)
    TL = LowerTriangular(T)
    @test TL isa TriangularToeplitz
    @test istril(TL)
    @test TL == Toeplitz(tril(A)) == tril(T)
    @test TL'ones(3) == Matrix(TL)'ones(3)
    @test transpose(TL)*ones(3) == transpose(Matrix(TL))*ones(3)
    @test tril(TL, -1)::TriangularToeplitz == tril(Matrix(T), -1) == tril(T,-1)
    for n in (65, 128)
        A = randn(n, n)
        TU = TriangularToeplitz(A, :U)
        TL = TriangularToeplitz(A, :L)
        @test_broken inv(TU)::TriangularToeplitz ≈ inv(Matrix(TU))
        @test inv(TL)::TriangularToeplitz ≈ inv(Matrix(TL))
    end
end

@testset "Cholesky" begin
    T = SymmetricToeplitz(exp.(-0.5 .* range(0, stop=5, length=100)))
    @test cholesky(T).U ≈ cholesky(Matrix(T)).U
    @test cholesky(T).L ≈ cholesky(Matrix(T)).L
end<|MERGE_RESOLUTION|>--- conflicted
+++ resolved
@@ -1,17 +1,6 @@
 using Pkg
 
-<<<<<<< HEAD
-# Activate test environment on older Julia versions
-@static if VERSION < v"1.2"
-    Pkg.activate(@__DIR__)
-    Pkg.develop(PackageSpec(; path=dirname(@__DIR__)))
-    Pkg.instantiate()
-end
-
 using ToeplitzMatrices, Test, LinearAlgebra, Aqua, FillArrays, Random
-=======
-using ToeplitzMatrices, Test, LinearAlgebra, Aqua, Random
->>>>>>> 63c9ae4e
 import StatsBase
 
 using FFTW: fft
@@ -385,22 +374,23 @@
         T=copy(TA)
     end
     @test fill!(Toeplitz(zeros(2,2)),1) == ones(2,2)
-
-<<<<<<< HEAD
-    H = Hankel(1:11, 4, 8)
-    @test diag(H) ≡ 1:2:7
-    @test diag(H, 1) ≡ 2:2:8
-    @test diag(H, -1) ≡ 2:2:6
-    @test diag(H, 5) ≡ 6:2:10
-    @test diag(H, 100) == diag(H, -100) == []
-
-    T = Toeplitz(1:4, 1:8)
-    @test diag(T) ≡ Fill(1, 4)
-    @test diag(T, 1) ≡ Fill(2, 4)
-    @test diag(T, -1) ≡ Fill(2, 3)
-    @test diag(T, 5) ≡ Fill(6, 3)
-    @test diag(T, 100) == diag(T, -100) == []
-=======
+	
+	@testset "diag" begin
+		H = Hankel(1:11, 4, 8)
+		@test diag(H) ≡ 1:2:7
+		@test diag(H, 1) ≡ 2:2:8
+		@test diag(H, -1) ≡ 2:2:6
+		@test diag(H, 5) ≡ 6:2:10
+		@test diag(H, 100) == diag(H, -100) == []
+
+		T = Toeplitz(1:4, 1:8)
+		@test diag(T) ≡ Fill(1, 4)
+		@test diag(T, 1) ≡ Fill(2, 4)
+		@test diag(T, -1) ≡ Fill(2, 3)
+		@test diag(T, 5) ≡ Fill(6, 3)
+		@test diag(T, 100) == diag(T, -100) == []
+	end
+
     @testset "istril/istriu/isdiag" begin
         for (vc,vr) in (([1,2,0,0], [1,4,5,0]), ([0,0,0], [0,5,0]), ([3,0,0], [3,0,0]), ([0], [0]))
             for T in (Toeplitz(vc, vr), Circulant(vr),
@@ -422,7 +412,6 @@
             end
         end
     end
->>>>>>> 63c9ae4e
 
     @testset "aliasing" begin
         v = [1,2,3]
