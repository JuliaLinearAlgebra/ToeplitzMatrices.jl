using Pkg

# Activate test environment on older Julia versions
@static if VERSION < v"1.2"
    Pkg.activate(@__DIR__)
    Pkg.develop(PackageSpec(; path=dirname(@__DIR__)))
    Pkg.instantiate()
end

<<<<<<< HEAD
using ToeplitzMatrices, Test, LinearAlgebra, Aqua, FillArrays
=======
using ToeplitzMatrices, Test, LinearAlgebra, Aqua, Random
>>>>>>> c8b89224
import StatsBase

using FFTW: fft

@testset "code quality" begin
    Aqua.test_ambiguities(ToeplitzMatrices, recursive=false)
    # Aqua.test_all includes Base and Core in ambiguity testing
    Aqua.test_all(ToeplitzMatrices, ambiguities=false)
end

ns = 101
nl = 2000

Random.seed!(0)

xs = randn(ns, 5)
xl = randn(nl, 5)
vc = 1.0:3.0 # for testing with AbstractVector
vv = Vector(vc)
vr = [1, 5.]

cases = [
    (Toeplitz(0.9.^(0:ns-1), 0.4.^(0:ns-1)),
        Toeplitz(0.9.^(0:nl-1), 0.4.^(0:nl-1)),
        "Real general square"),
    (Toeplitz(complex(0.9.^(0:ns-1)), complex(0.4.^(0:ns-1))),
        Toeplitz(complex(0.9.^(0:nl-1)), complex(0.4.^(0:nl-1))),
        "Complex general square"),
    (Circulant(0.9.^(0:ns - 1)),
        Circulant(0.9.^(0:nl - 1)),
        "Real circulant"),
    (Circulant(complex(0.9.^(0:ns - 1))),
        Circulant(complex(0.9.^(0:nl - 1))),
        "Complex circulant"),
    (UpperTriangularToeplitz(0.9.^(0:ns - 1)),
        UpperTriangularToeplitz(0.9.^(0:nl - 1)),
        "Real upper triangular"),
    (UpperTriangularToeplitz(complex(0.9.^(0:ns - 1))),
        UpperTriangularToeplitz(complex(0.9.^(0:nl - 1))),
        "Complex upper triangular"),
    (LowerTriangularToeplitz(0.9.^(0:ns - 1)),
        LowerTriangularToeplitz(0.9.^(0:nl - 1)),
        "Real lower triangular"),
    (LowerTriangularToeplitz(complex(0.9.^(0:ns - 1))),
         LowerTriangularToeplitz(complex(0.9.^(0:nl - 1))),
         "Complex lower triangular"),
]

for (As, Al, st) in cases
    @testset "Toeplitz: $st" begin
        @test As * xs ≈ Matrix(As)  * xs
        @test As'* xs ≈ Matrix(As)' * xs
        @test Al * xl ≈ Matrix(Al)  * xl
        @test Al'* xl ≈ Matrix(Al)' * xl
        @test [As[n] for n in 1:length(As)] == vec(As)
        @test [Al[n] for n in 1:length(Al)] == vec(Al)
        @test ldiv!(As, LinearAlgebra.copy_oftype(xs, eltype(As))) ≈ Matrix(As) \ xs
        @test ldiv!(Al, LinearAlgebra.copy_oftype(xl, eltype(Al))) ≈ Matrix(Al) \ xl
        @test Matrix(As') == Matrix(As)'
        @test Matrix(transpose(As)) == transpose(Matrix(As))
    end
end

@testset "Mixed types" begin
    @test eltype(Toeplitz([1, 2], [1, 2])) === Int
    @test Toeplitz([1, 2], [1, 2]) * ones(2) == fill(3, 2)
    @test Circulant(Float32.(1:3)) * ones(Float64, 3) == fill(6, 3)
    @test Matrix(Toeplitz(vc, vr)) == Matrix(Toeplitz(vv, vr))
    @test Matrix(Circulant(vc)) == Matrix(Circulant(vv))
    @test Matrix(UpperTriangularToeplitz(vc)) == Matrix(UpperTriangularToeplitz(vv))
end

@testset "Real general rectangular" begin
    Ar1 = Toeplitz(0.9.^(0:nl-1), 0.4.^(0:ns-1))
    Ar2 = Toeplitz(0.9.^(0:ns-1), 0.4.^(0:nl-1))
    @test Ar1 * xs ≈ Matrix(Ar1) * xs
    @test Ar2 * xl ≈ Matrix(Ar2) * xl
end

@testset "Complex general rectangular" begin
    Ar1 = Toeplitz(complex(0.9.^(0:nl-1)), complex(0.4.^(0:ns-1)))
    Ar2 = Toeplitz(complex(0.9.^(0:ns-1)), complex(0.4.^(0:nl-1)))
    @test Ar1 * xs ≈ Matrix(Ar1) * xs
    @test Ar2 * xl ≈ Matrix(Ar2) * xl
end

@testset "Symmetric Toeplitz" begin
    As = SymmetricToeplitz(0.9.^(0:ns-1))
    @test As' == transpose(As) == As
    Ab = SymmetricToeplitz(abs.(randn(ns)))
    Al = SymmetricToeplitz(0.9.^(0:nl-1))
    @test As * xs ≈ Matrix(As) * xs
    @test Ab * xs ≈ Matrix(Ab) * xs
    @test Al * xl ≈ Matrix(Al) * xl
    @test ldiv!(As, copy(xs)) ≈ Matrix(As) \ xs
    @test ldiv!(Ab, copy(xs)) ≈ Matrix(Ab) \ xs
    @test ldiv!(Al, copy(xl)) ≈ Matrix(Al) \ xl
    @test StatsBase.levinson(As, xs) ≈ Matrix(As) \ xs
    @test StatsBase.levinson(Ab, xs) ≈ Matrix(Ab) \ xs
    @test Matrix(SymmetricToeplitz(vc)) == Matrix(SymmetricToeplitz(vv))

    # testing durbin, levinson, and trench algorithms
    n = 8
    x = range(-1, 1, length = n+1)
    a_exp = @. exp(-abs(x[1]-x))
    a_rbf = @. exp(-abs(x[1]-x)^2) / 2 # this one can be ill-conditioned unless we add a diagonal, i.e. scale kernel down while keeping diagonal at 1
    a_rand = rand(n+1) / n # ensures diagonal dominance
    a_tuple = (a_rand, a_exp, a_rbf)
    for a in a_tuple
        a[1] = 1
        r = a[2:end]
        T = SymmetricToeplitz(vcat(1, r[1:end-1]))
        TM = Matrix(T)

        TS = (2 + randn() / 10) * T # scaled Toeplitz matrix, tests whether non-unit diagonal works
        TSM = Matrix(TS)

        # 1. test durbin algorithm for solves
        y = durbin(r)
        b = - (TM \ r)
        @test b ≈ y
        @inferred durbin(r)

        # 2. test trench algorithm for inversion
        B = trench(r[1:end-1])
        invTM = inv(TM)
        @test B ≈ invTM
        @test trench(T) ≈ invTM
        @test trench(TS) ≈ inv(TSM)
        @inferred trench(TS)

        # 3. test levinson algorithm for solves
        b = randn(n)
        y = levinson(r[1:end-1], b)

        Tb = TM \ b
        @test Tb ≈ y
        @test Tb ≈ levinson(T, b)
        @test TSM \ b ≈ levinson(TS, b)
        @inferred levinson(TS, b)
    end
end

@testset "Hankel" begin
    @testset "Real square" begin
        H = Hankel([1.0,2,3,4,5],[5.0,6,7,8,9])
        @test Matrix(H) == [1 2 3 4 5;
                            2 3 4 5 6;
                            3 4 5 6 7;
                            4 5 6 7 8;
                            5 6 7 8 9]

        @test convert(Hankel{Float64}, H) == H
        @test convert(AbstractMatrix{Float64}, H) == H
        @test convert(AbstractArray{Float64}, H) == H

        @test H[2,2] == 3
        @test H[7]  == 3
        @test diag(H) == [1,3,5,7,9]

        @test copy(H) == copyto!(similar(H), H)

        x = ones(5)
        @test mul!(copy(x), H, x) ≈ Matrix(H)*x ≈ H*x

        Hs = Hankel(0.9.^(ns-1:-1:0), 0.4.^(0:ns-1))
        Hl = Hankel(0.9.^(nl-1:-1:0), 0.4.^(0:nl-1))
        @test Hs * xs[:,1] ≈ Matrix(Hs) * xs[:,1]
        @test mul!(copy(xs), Hs, xs) ≈ Hs * xs ≈ Matrix(Hs) * xs
        @test mul!(copy(xl), Hl, xl) ≈ Hl * xl ≈ Matrix(Hl) * xl
        @test Matrix(Hankel(reverse(vc),vr)) == Matrix(Hankel(reverse(vv),vr))
    end

    @testset "Complex square" begin
        H = Hankel(complex([1.0,2,3,4,5]), complex([5.0,6,7,8,0]))
        x = ones(5)
        @test Matrix(H)*x ≈ H*x

        Hs = Hankel(complex(0.9.^(ns-1:-1:0)), complex(0.4.^(0:ns-1)))
        Hl = Hankel(complex(0.9.^(nl-1:-1:0)), complex(0.4.^(0:nl-1)))
        @test Hs * xs[:,1] ≈ Matrix(Hs) * xs[:,1]
        @test Hs * xs ≈ Matrix(Hs) * xs
        @test Hl * xl ≈ Matrix(Hl) * xl
    end

    @testset "Real rectangular" begin
        Hs = Hankel(0.9.^(ns-1:-1:0), 0.4.^(0:nl-1))
        Hl = Hankel(0.9.^(nl-1:-1:0), 0.4.^(0:ns-1))
        @test Hs * xl[:,1] ≈ Matrix(Hs) * xl[:,1]
        @test Hs * xl ≈ Matrix(Hs) * xl
        @test Hl * xs ≈ Matrix(Hl) * xs
    end

    @testset "Complex rectangular" begin
        Hs = Hankel(complex(0.9.^(ns-1:-1:0)), complex(0.4.^(0:nl-1)))
        Hl = Hankel(complex(0.9.^(nl-1:-1:0)), complex(0.4.^(0:ns-1)))
        @test Hs * xl[:,1] ≈ Matrix(Hs) * xl[:,1]
        @test Hs * xl ≈ Matrix(Hs) * xl
        @test Hl * xs ≈ Matrix(Hl) * xs
    end

    @testset "Convert" begin
        H = Hankel([1.0,2,3,4,5],[5.0,6,7,8,0])
        @test Hankel(H) == Hankel{Float64}(H) == H
        @test convert(Hankel,H) == convert(Hankel{Float64},H) ==
                convert(AbstractArray,H) == convert(AbstractArray{Float64},H) == H

        A = [1.0 2; 3 4]
        @test Hankel(A) == [1 3; 3 4]
        T = Toeplitz([1.0,2,3,4,5],[1.0,6,7,8,0])
        @test Hankel(T) == Hankel([1.0,2,3,4,5],[5.0,4,3,2,1])
        @test isa(reverse(T),Hankel)
        @test isa(reverse(T,dims=1),Hankel)
        @test isa(reverse(T,dims=2),Hankel)
    end

    @testset "v too small" begin
        @test_throws ArgumentError Hankel(Int[], (3,4))
        @test_throws ArgumentError Hankel(1:5, (3,4))
    end
end

@testset "Convert" begin
    T = Toeplitz(ones(2),ones(2))

    @test isa(convert(Matrix{ComplexF64},T),Matrix{ComplexF64})
    @test isa(convert(AbstractMatrix{ComplexF64},T),Toeplitz{ComplexF64})
    @test isa(convert(AbstractArray{ComplexF64},T),Toeplitz{ComplexF64})
    @test isa(convert(ToeplitzMatrices.AbstractToeplitz{ComplexF64},T),Toeplitz{ComplexF64})
    @test isa(convert(ToeplitzMatrices.Toeplitz{ComplexF64},T),Toeplitz{ComplexF64})

    T = SymmetricToeplitz(ones(2))

    @test isa(convert(Matrix{Float32},T),Matrix{Float32})
    @test isa(convert(AbstractMatrix{Float32},T),SymmetricToeplitz{Float32})
    @test isa(convert(AbstractArray{Float32},T),SymmetricToeplitz{Float32})
    @test isa(convert(ToeplitzMatrices.AbstractToeplitz{Float32},T),SymmetricToeplitz{Float32})
    @test isa(convert(ToeplitzMatrices.SymmetricToeplitz{Float32},T),SymmetricToeplitz{Float32})

    T = Circulant(ones(2))

    @test isa(convert(Matrix{ComplexF64},T),Matrix{ComplexF64})
    @test isa(convert(AbstractMatrix{ComplexF64},T),Circulant{ComplexF64})
    @test isa(convert(AbstractArray{ComplexF64},T),Circulant{ComplexF64})
    @test isa(convert(ToeplitzMatrices.AbstractToeplitz{ComplexF64},T),Circulant{ComplexF64})
    @test isa(convert(ToeplitzMatrices.Circulant{ComplexF64},T),Circulant{ComplexF64})

    T = TriangularToeplitz(ones(2),:U)

    @test isa(convert(Matrix{ComplexF64},T),Matrix{ComplexF64})
    @test isa(convert(AbstractMatrix{ComplexF64},T),TriangularToeplitz{ComplexF64})
    @test isa(convert(AbstractArray{ComplexF64},T),TriangularToeplitz{ComplexF64})
    @test isa(convert(ToeplitzMatrices.AbstractToeplitz{ComplexF64},T),TriangularToeplitz{ComplexF64})
    @test isa(convert(ToeplitzMatrices.TriangularToeplitz{ComplexF64},T),TriangularToeplitz{ComplexF64})
    @test isa(convert(Toeplitz, T), Toeplitz)

    T = TriangularToeplitz(ones(2),:L)

    @test isa(convert(Matrix{ComplexF64},T),Matrix{ComplexF64})
    @test isa(convert(AbstractMatrix{ComplexF64},T),TriangularToeplitz{ComplexF64})
    @test isa(convert(AbstractArray{ComplexF64},T),TriangularToeplitz{ComplexF64})
    @test isa(convert(ToeplitzMatrices.AbstractToeplitz{ComplexF64},T),TriangularToeplitz{ComplexF64})
    @test isa(convert(ToeplitzMatrices.TriangularToeplitz{ComplexF64},T),TriangularToeplitz{ComplexF64})
    @test isa(convert(Toeplitz, T), Toeplitz)

    T = Hankel(ones(2),ones(2))

    @test isa(convert(Matrix{ComplexF64},T),Matrix{ComplexF64})
    @test isa(convert(AbstractMatrix{ComplexF64},T),Hankel{ComplexF64})
    @test isa(convert(AbstractArray{ComplexF64},T),Hankel{ComplexF64})
    @test isa(convert(ToeplitzMatrices.Hankel{ComplexF64},T),Hankel{ComplexF64})


    @test Circulant(1:5) == Circulant(Vector(1.0:5))

end

@testset "Constructors" begin
    A = ones(10, 10)
    @test Toeplitz(A) == Toeplitz{Float64}(A) == A
    @test SymmetricToeplitz(A) == SymmetricToeplitz{Float64}(A) == A
    @test Circulant(A) == Circulant{Float64}(A) == A
    @test Hankel(A) == Hankel{Float64}(A) == A


    A = [1.0 2.0;
         3.0 4.0]

    @test Toeplitz(A) == Toeplitz([1.,3.], [1.,2.]) == Toeplitz{Float64}(A)
    @test SymmetricToeplitz(A) == SymmetricToeplitz{Float64}(A) ==
                Toeplitz(Symmetric(A)) == Symmetric(Toeplitz(A)) == [1. 2.; 2. 1.]
    @test Circulant(A,:L) == [1 3; 3 1] == Circulant(A) == SymmetricToeplitz(A,:L)
    @test Circulant(A,:U) == [1 2; 2 1] == SymmetricToeplitz(A,:U)

    @test TriangularToeplitz(A, :U) == TriangularToeplitz{Float64}(A, :U) == Toeplitz(UpperTriangular(A)) == UpperTriangular(Toeplitz(A)) == UpperTriangularToeplitz(A) == UpperTriangularToeplitz{Float64}(A)
    @test TriangularToeplitz(A, :L) == TriangularToeplitz{Float64}(A, :L) == Toeplitz(LowerTriangular(A)) == LowerTriangular(Toeplitz(A)) == LowerTriangularToeplitz(A) == LowerTriangularToeplitz{Float64}(A)

    @test Hankel(A) == Hankel{Float64}(A) == [1.0 3; 3 4] == Hankel([1.0,3],[3,4]) == Hankel([1.0,3,4],(2,2)) == Hankel([1.0,3,4],2,2) == Hankel{Float64}([1,3,4],(2,2)) == Hankel{Float64}([1.0,3,4],2,2) == Hankel([1.0,3,4])
    @test Hankel(A,:U) == [1.0 2;2 4]

    @test_throws ArgumentError Hankel(A,:🤣)
    @test_throws ArgumentError SymmetricToeplitz(A,:🤣)
    @test_throws ArgumentError Circulant(A,:🤣)
    @test_throws ArgumentError Circulant(1:5,:🤣)
    @test_throws ArgumentError TriangularToeplitz(A,:🤣)

    # Constructors should be projections
    @test Toeplitz(Toeplitz(A)) == Toeplitz(A)
    @test SymmetricToeplitz(SymmetricToeplitz(A)) == SymmetricToeplitz(A)
    @test Circulant(Circulant(A)) == Circulant(A)
    @test TriangularToeplitz(TriangularToeplitz(A, :U), :U) == TriangularToeplitz(A, :U)
    @test TriangularToeplitz(TriangularToeplitz(A, :L), :L) == TriangularToeplitz(A, :L)
    @test Hankel(Hankel(A)) == Hankel(A)

    @test_throws ArgumentError Hankel(1:2,1:2)
    @test_throws ErrorException Toeplitz(1:2,2:1)
end

@testset "General Interface" begin
    for Toep in (:Toeplitz, :Circulant, :SymmetricToeplitz, :UpperTriangularToeplitz, :LowerTriangularToeplitz, :Hankel)
        @eval (A = [1.0 3.0; 3.0 4.0]; TA=$Toep(A); A = Matrix(TA))
        @eval (B = [2   1  ; 1   5  ]; TB=$Toep(B); B = Matrix(TB))

        for fun in (:zero, :conj, :copy, :-, :real, :imag, :adjoint, :transpose, :iszero, :size)
            @eval @test $fun(TA) == $fun(A)
        end

        @test 2*TA == 2*A == lmul!(2,copy(TA))
        @test TA*2 == A*2 == rmul!(copy(TA),2)
        @test TA+TB == A+B
        @test TA-TB == A-B

        @test_throws ArgumentError reverse(TA,dims=3)
        if isa(TA,AbstractToeplitz)
            @test isa(reverse(TA),Hankel)
            @test isa(reverse(TA,dims=1),Hankel)
            @test isa(reverse(TA,dims=2),Hankel)
            @test isa(tril(TA),AbstractToeplitz) && tril(TA)==tril(A)
            @test isa(triu(TA),AbstractToeplitz) && triu(TA)==triu(A)
            @test isa(tril(TA,1),AbstractToeplitz) && tril(TA,1)==tril(A,1)
            @test isa(triu(TA,1),AbstractToeplitz) && triu(TA,1)==triu(A,1)
            @test isa(tril(TA,-1),AbstractToeplitz) && tril(TA,-1)==tril(A,-1)
            @test isa(triu(TA,-1),AbstractToeplitz) && triu(TA,-1)==triu(A,-1)
            @test diag(TA) isa Fill{eltype(A)}
            @test diag(TA, 1) isa Fill{eltype(A)}
            @test diag(TA, -1) isa Fill{eltype(A)}
        else
            @test isa(reverse(TA),Toeplitz)
            @test isa(reverse(TA,dims=1),Toeplitz)
            @test isa(reverse(TA,dims=2),Toeplitz)
        end

        T=copy(TA)
        copyto!(T,TB)
        @test T == B

        T=copy(TA)
    end
    @test fill!(Toeplitz(zeros(2,2)),1) == ones(2,2)
    @test diag(Hankel(1:11)) ≡ 1:2:11
    @test diag(Hankel(1:11), 1) ≡ diag(Hankel(1:11), 1) ≡ 2:2:10

    @testset "aliasing" begin
        v = [1,2,3]
        T = Toeplitz(v, v)
        @test_throws ArgumentError triu!(T)
        @test_throws ArgumentError tril!(T)
        @test_throws ArgumentError copyto!(T, Toeplitz(1:3, 1:3))
        @test_throws ArgumentError lmul!(2, T)
        @test_throws ArgumentError rmul!(T, 2)

        @test triu(T) == triu(Matrix(T))
        @test tril(T) == tril(Matrix(T))
    end
end

@testset "Circulant mathematics" begin
    C1 = Circulant(rand(5))
    C2 = Circulant(rand(5))
    C3 = Circulant{ComplexF64}(rand(5))
    C4 = Circulant(ones(5))
    C5 = Circulant{ComplexF64}(ones(5))
    M1 = Matrix(C1)
    M2 = Matrix(C2)
    M3 = Matrix(C3)
    M4 = Matrix(C4)
    M5 = Matrix(C5)

    for t1 in (identity, adjoint), t2 in (identity, adjoint),
            fact1 in (identity, factorize), fact2 in (identity, factorize)
        C = t1(fact1(C1))*t2(fact2(C2))
        @test C isa Circulant
        @test C ≈ t1(M1)*t2(M2)
    end

    C = C1-C2
    @test C isa Circulant
    @test C ≈ M1-M2

    C = C1+C2
    @test C isa Circulant
    @test C ≈ M1+M2

    C = 2C1
    @test C isa Circulant
    @test C ≈ 2M1

    C = C1*2
    @test C isa Circulant
    @test C ≈ M1*2

    C = -C1
    @test C isa Circulant
    @test C ≈ -M1

    C = inv(C1)
    @test C isa Circulant
    @test C ≈ inv(M1)
    @test fft(C.vc) ≈ (factorize(C)).vcvr_dft
    C = inv(C3)
    @test C isa Circulant
    @test C ≈ inv(M3)
    @test fft(C.vc) ≈ (factorize(C)).vcvr_dft

    C = pinv(C1)
    @test C isa Circulant
    @test C ≈ pinv(M1)
    @test fft(C.vc) ≈ (factorize(C)).vcvr_dft
    C = pinv(C3)
    @test C isa Circulant
    @test C ≈ pinv(M3)
    @test fft(C.vc) ≈ (factorize(C)).vcvr_dft
    C = pinv(C4)
    @test C isa Circulant
    @test C ≈ pinv(M4)
    @test fft(C.vc) ≈ (factorize(C)).vcvr_dft
    C = pinv(C5)
    @test C isa Circulant
    @test C ≈ pinv(M5)
    @test fft(C.vc) ≈ (factorize(C)).vcvr_dft

    C = sqrt(C1)
    @test C isa Circulant
    @test C*C ≈ C1
    C = sqrt(C3)
    @test C isa Circulant
    @test C*C ≈ C3

    C = copy(C1)
    @test C isa Circulant
    C2 = similar(C1)
    copyto!(C2, C1)
    @test C1 ≈ C2

    v1 = eigvals(C1)
    v2 = eigvals(M1)
    for v1i in v1
        @test minimum(abs.(v1i .- v2)) < sqrt(eps(Float64))
    end

    # Test for issue #47
    I = inv(C1)*C1
    I2 = inv(factorize(C1))*C1
    e = rand(5)
    # I should be close to identity
    @test I*e ≈ I2*e ≈ e
end

@testset "TriangularToeplitz" begin
    A = [1.0 2.0;
         3.0 4.0]
    TU = UpperTriangularToeplitz(A)
    TL = LowerTriangularToeplitz(A)
    @test (TU * TU)::UpperTriangularToeplitz ≈ Matrix(TU)*Matrix(TU)
    @test (TL * TL)::LowerTriangularToeplitz ≈ Matrix(TL)*Matrix(TL)
    @test (TU * TL) ≈ Matrix(TU)*Matrix(TL)
    for T in (TU, TL)
        @test inv(T)::TriangularToeplitz ≈ inv(Matrix(T))
    end
    A = randn(ComplexF64, 3, 3)
    T = Toeplitz(A)
    TU = UpperTriangular(T)
    @test TU isa TriangularToeplitz
    @test istriu(TU)
    @test TU == Toeplitz(triu(A)) == triu(T)
    @test TU'ones(3) == Matrix(TU)'ones(3)
    @test transpose(TU)*ones(3) == transpose(Matrix(TU))*ones(3)
    @test triu(TU, 1)::TriangularToeplitz == triu(Matrix(T), 1) == triu(T,1)
    TL = LowerTriangular(T)
    @test TL isa TriangularToeplitz
    @test istril(TL)
    @test TL == Toeplitz(tril(A)) == tril(T)
    @test TL'ones(3) == Matrix(TL)'ones(3)
    @test transpose(TL)*ones(3) == transpose(Matrix(TL))*ones(3)
    @test tril(TL, -1)::TriangularToeplitz == tril(Matrix(T), -1) == tril(T,-1)
    for n in (65, 128)
        A = randn(n, n)
        TU = TriangularToeplitz(A, :U)
        TL = TriangularToeplitz(A, :L)
        @test_broken inv(TU)::TriangularToeplitz ≈ inv(Matrix(TU))
        @test inv(TL)::TriangularToeplitz ≈ inv(Matrix(TL))
    end
end

@testset "Cholesky" begin
    T = SymmetricToeplitz(exp.(-0.5 .* range(0, stop=5, length=100)))
    @test cholesky(T).U ≈ cholesky(Matrix(T)).U
    @test cholesky(T).L ≈ cholesky(Matrix(T)).L
end<|MERGE_RESOLUTION|>--- conflicted
+++ resolved
@@ -7,11 +7,7 @@
     Pkg.instantiate()
 end
 
-<<<<<<< HEAD
-using ToeplitzMatrices, Test, LinearAlgebra, Aqua, FillArrays
-=======
-using ToeplitzMatrices, Test, LinearAlgebra, Aqua, Random
->>>>>>> c8b89224
+using ToeplitzMatrices, Test, LinearAlgebra, Aqua, FillArrays, Random
 import StatsBase
 
 using FFTW: fft
