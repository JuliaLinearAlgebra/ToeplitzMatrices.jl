--- conflicted
+++ resolved
@@ -64,7 +64,6 @@
     end
 end
 
-<<<<<<< HEAD
 @testset "Transpose/Adjoint wrappers" begin
     vc, vr = [0,im,0], [0, 2+3im, 0]
     @testset "Toeplitz" begin
@@ -85,7 +84,8 @@
         @test Adjoint(T).vc == vec(ToeplitzMatrices._vr(M)')
         @test Adjoint(T).vr == vec(ToeplitzMatrices._vc(M)')
     end
-=======
+end
+
 @testset "vector indexing" begin
     T = Toeplitz(rand(3,3))
     @test T[1:2, 1:2] == Matrix(T)[1:2, 1:2]
@@ -93,7 +93,6 @@
     C = Circulant(1:4)
     @test C[1:2, 1:2] == Matrix(C)[1:2, 1:2]
     @test AbstractMatrix{ComplexF64}(C) == Circulant{ComplexF64}(C.vc)
->>>>>>> 274044a5
 end
 
 @testset "Mixed types" begin
