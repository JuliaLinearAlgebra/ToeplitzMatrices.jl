--- conflicted
+++ resolved
@@ -13,13 +13,9 @@
 AbstractFFTs = "0.4, 0.5, 1"
 Aqua = "0.6"
 DSP = "0.7.7"
-<<<<<<< HEAD
 FillArrays = "0.12, 0.13, 1"
-StatsBase = "0.32, 0.33"
-=======
 FFTW = "1"
 StatsBase = "0.32, 0.33, 0.34"
->>>>>>> 63c9ae4e
 julia = "1.0"
 
 [extras]
