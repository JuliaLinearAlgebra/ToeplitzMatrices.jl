name = "ToeplitzMatrices"
uuid = "c751599d-da0a-543b-9d20-d0a503d91d24"
version = "0.8.1"

[deps]
AbstractFFTs = "621f4979-c628-5d54-868e-fcf4e3e8185c"
DSP = "717857b8-e6f2-59f4-9121-6e50c889abd2"
FillArrays = "1a297f60-69ca-5386-bcde-b61e274b549b"
LinearAlgebra = "37e2e46d-f89d-539d-b4ee-838fcccc9c8e"
StatsBase = "2913bbd2-ae8a-5f71-8c99-4fb6c76f3a91"

[compat]
AbstractFFTs = "0.4, 0.5, 1"
Aqua = "0.6"
DSP = "0.7.7"
FFTW = "1"
<<<<<<< HEAD
FillArrays = "0.12, 0.13, 1"
=======
FillArrays = "0.12,0.13,1"
>>>>>>> 274044a5
StatsBase = "0.32, 0.33, 0.34"
julia = "1.0"

[extras]
Aqua = "4c88cf16-eb10-579e-8560-4a9242c79595"
FFTW = "7a1cc6ca-52ef-59f5-83cd-3a7055c09341"
Pkg = "44cfe95a-1eb2-52ea-b672-e2afdf69b78f"
Random = "9a3f8284-a2c9-5f02-9a11-845980a1fd5c"
Test = "8dfed614-e22c-5e08-85e1-65c5234f0b40"

[targets]
test = ["Aqua", "FFTW", "Pkg", "Random", "Test"]<|MERGE_RESOLUTION|>--- conflicted
+++ resolved
@@ -14,11 +14,7 @@
 Aqua = "0.6"
 DSP = "0.7.7"
 FFTW = "1"
-<<<<<<< HEAD
 FillArrays = "0.12, 0.13, 1"
-=======
-FillArrays = "0.12,0.13,1"
->>>>>>> 274044a5
 StatsBase = "0.32, 0.33, 0.34"
 julia = "1.0"
 
